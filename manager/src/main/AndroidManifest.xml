<?xml version="1.0" encoding="utf-8"?>
<manifest xmlns:android="http://schemas.android.com/apk/res/android"
    xmlns:tools="http://schemas.android.com/tools">

    <uses-permission android:name="android.permission.RECEIVE_BOOT_COMPLETED" />
    <uses-permission android:name="android.permission.FOREGROUND_SERVICE" />
<<<<<<< HEAD
    <uses-permission android:name="android.permission.FOREGROUND_SERVICE_DATA_SYNC" />
    <uses-permission android:name="moe.shizuku.manager.permission.MANAGER" />
=======
>>>>>>> 16d28799
    <uses-permission android:name="android.permission.INTERNET" />
    <uses-permission android:name="android.permission.POST_NOTIFICATIONS" />
    <uses-permission android:name="android.permission.ACCESS_WIFI_STATE"
        tools:ignore="LeanbackUsesWifi" />
    <uses-permission android:name="android.permission.ACCESS_NETWORK_STATE" />
    <uses-permission
        android:name="android.permission.WRITE_SECURE_SETTINGS"
        tools:ignore="ProtectedPermissions" />
    <uses-permission
        android:name="android.permission.WRITE_SECURE_SETTINGS"
        tools:ignore="ProtectedPermissions" />

    <uses-feature
        android:name="android.software.leanback"
        android:required="false" />
    <uses-feature
        android:name="android.hardware.touchscreen"
        android:required="false" />

    <permission-group
        android:name="moe.shizuku.manager.permission-group.API"
        android:description="@string/permission_group_description"
        android:icon="@drawable/ic_system_icon"
        android:label="@string/permission_group_label" />

    <permission
        android:name="moe.shizuku.manager.permission.MANAGER"
        android:protectionLevel="signature" />
    <uses-permission android:name="moe.shizuku.manager.permission.MANAGER" />

    <permission
        android:name="moe.shizuku.manager.permission.API_V23"
        android:description="@string/permission_description"
        android:icon="@drawable/ic_system_icon"
        android:label="@string/permission_label"
        android:permissionGroup="moe.shizuku.manager.permission-group.API"
        android:protectionLevel="dangerous" />
    <uses-permission
        android:name="moe.shizuku.manager.permission.API_V23"
        tools:node="remove" />

    <permission
        android:name="${applicationId}.DYNAMIC_RECEIVER_NOT_EXPORTED_PERMISSION"
        android:protectionLevel="signature"
        tools:node="remove" />
    <uses-permission
        android:name="${applicationId}.DYNAMIC_RECEIVER_NOT_EXPORTED_PERMISSION"
        tools:node="remove" />

    <application
        android:name=".ShizukuApplication"
        android:allowBackup="true"
        android:autoRevokePermissions="allowed"
        android:banner="@drawable/ic_launcher"
        android:dataExtractionRules="@xml/data_extraction_rules"
        android:directBootAware="true"
        android:enableOnBackInvokedCallback="true"
        android:fullBackupContent="@xml/backup_descriptor"
        android:icon="@drawable/ic_launcher"
        android:label="@string/app_name"
        android:localeConfig="@xml/locales_config"
        android:supportsRtl="true"
        android:theme="@style/AppTheme"
        tools:ignore="GoogleAppIndexingWarning"
<<<<<<< HEAD
        tools:targetApi="36">
=======
        tools:remove="android:appComponentFactory"
        tools:targetApi="33">
>>>>>>> 16d28799

        <activity
            android:name=".MainActivity"
            android:banner="@mipmap/banner"
            android:exported="true">
            <intent-filter>
                <action android:name="android.intent.action.MAIN" />

                <category android:name="android.intent.category.LAUNCHER" />

                <!-- 2023.08.03: Google play enforces that apps with LEANBACK_LAUNCHER Activity must be uploaded with App Bundle format, -->
                <!-- and possibly additional review steps. To avoid problems, remove it temporarily. -->
                <!--<category android:name="android.intent.category.LEANBACK_LAUNCHER" />-->
            </intent-filter>
        </activity>
        <activity
            android:name=".management.ApplicationManagementActivity"
            android:label="@string/home_app_management_title" />
        <activity
            android:name=".adb.AdbPairingTutorialActivity"
            android:label="@string/adb_pairing" />
        <activity
            android:name=".shell.ShellTutorialActivity"
            android:label="@string/home_terminal_title" />
        <activity
            android:name=".settings.SettingsActivity"
            android:exported="false"
            android:label="@string/settings_title">
            <intent-filter>
                <action android:name="android.intent.action.APPLICATION_PREFERENCES" />
            </intent-filter>
        </activity>
        <activity
            android:name=".starter.StarterActivity"
            android:label="@string/starter" />
        <activity
            android:name=".authorization.RequestPermissionActivity"
            android:directBootAware="true"
            android:excludeFromRecents="true"
            android:exported="true"
            android:permission="android.permission.INTERACT_ACROSS_USERS_FULL"
            android:theme="@style/GrantPermissions">
            <intent-filter>
                <action android:name="${applicationId}.intent.action.REQUEST_PERMISSION" />

                <category android:name="android.intent.category.DEFAULT" />
            </intent-filter>
        </activity>
        <activity
            android:name=".legacy.ShellRequestHandlerActivity"
            android:directBootAware="true"
            android:excludeFromRecents="true"
            android:exported="true"
            android:theme="@style/GrantPermissions">
            <intent-filter>
                <action android:name="rikka.shizuku.intent.action.REQUEST_BINDER" />

                <category android:name="android.intent.category.DEFAULT" />
            </intent-filter>
        </activity>
        <activity
            android:name=".legacy.LegacyIsNotSupportedActivity"
            android:excludeFromRecents="true"
            android:exported="true"
            android:permission="moe.shizuku.manager.permission.API"
            android:theme="@style/GrantPermissions">
            <intent-filter>
                <action android:name="${applicationId}.intent.action.REQUEST_AUTHORIZATION" />

                <category android:name="android.intent.category.DEFAULT" />
            </intent-filter>
        </activity>

        <service
            android:name=".adb.AdbPairingService"
            android:enabled="true"
            android:exported="false"
<<<<<<< HEAD
            android:foregroundServiceType="dataSync" />

        <service
            android:name=".starter.SelfStarterService"
            android:enabled="true"
            android:exported="false" />
=======
            android:foregroundServiceType="shortService" />
>>>>>>> 16d28799

        <receiver
            android:name=".receiver.BootCompleteReceiver"
            android:directBootAware="true"
            android:enabled="true"
            android:exported="true">
            <intent-filter>
                <action android:name="android.intent.action.LOCKED_BOOT_COMPLETED" />
            </intent-filter>
            <intent-filter>
                <action android:name="android.intent.action.BOOT_COMPLETED" />
            </intent-filter>
        </receiver>

        <receiver
            android:name=".receiver.ShizukuReceiver"
            android:directBootAware="true"
            android:enabled="true"
            android:exported="true"
            tools:ignore="ExportedReceiver">
            <intent-filter>
                <action android:name="rikka.shizuku.intent.action.REQUEST_BINDER" />
            </intent-filter>
        </receiver>

        <provider
            android:name=".ShizukuManagerProvider"
            android:authorities="${applicationId}.shizuku"
            android:directBootAware="true"
            android:enabled="true"
            android:exported="true"
            android:multiprocess="false"
            android:permission="android.permission.INTERACT_ACROSS_USERS_FULL" />
    </application>

</manifest><|MERGE_RESOLUTION|>--- conflicted
+++ resolved
@@ -4,11 +4,7 @@
 
     <uses-permission android:name="android.permission.RECEIVE_BOOT_COMPLETED" />
     <uses-permission android:name="android.permission.FOREGROUND_SERVICE" />
-<<<<<<< HEAD
-    <uses-permission android:name="android.permission.FOREGROUND_SERVICE_DATA_SYNC" />
     <uses-permission android:name="moe.shizuku.manager.permission.MANAGER" />
-=======
->>>>>>> 16d28799
     <uses-permission android:name="android.permission.INTERNET" />
     <uses-permission android:name="android.permission.POST_NOTIFICATIONS" />
     <uses-permission android:name="android.permission.ACCESS_WIFI_STATE"
@@ -18,8 +14,8 @@
         android:name="android.permission.WRITE_SECURE_SETTINGS"
         tools:ignore="ProtectedPermissions" />
     <uses-permission
-        android:name="android.permission.WRITE_SECURE_SETTINGS"
-        tools:ignore="ProtectedPermissions" />
+        android:name="moe.shizuku.manager.permission.API_V23"
+        tools:node="remove" />
 
     <uses-feature
         android:name="android.software.leanback"
@@ -73,12 +69,8 @@
         android:supportsRtl="true"
         android:theme="@style/AppTheme"
         tools:ignore="GoogleAppIndexingWarning"
-<<<<<<< HEAD
+        tools:remove="android:appComponentFactory"
         tools:targetApi="36">
-=======
-        tools:remove="android:appComponentFactory"
-        tools:targetApi="33">
->>>>>>> 16d28799
 
         <activity
             android:name=".MainActivity"
@@ -156,16 +148,12 @@
             android:name=".adb.AdbPairingService"
             android:enabled="true"
             android:exported="false"
-<<<<<<< HEAD
-            android:foregroundServiceType="dataSync" />
+            android:foregroundServiceType="shortService" />
 
         <service
             android:name=".starter.SelfStarterService"
             android:enabled="true"
             android:exported="false" />
-=======
-            android:foregroundServiceType="shortService" />
->>>>>>> 16d28799
 
         <receiver
             android:name=".receiver.BootCompleteReceiver"
