package moe.shizuku.manager.home

import android.Manifest.permission.WRITE_SECURE_SETTINGS
import android.app.Dialog
import android.content.ActivityNotFoundException
import android.content.DialogInterface
import android.content.Intent
import android.content.pm.PackageManager
import android.os.Build
import android.os.Bundle
import android.provider.Settings
import androidx.annotation.RequiresApi
import androidx.appcompat.app.AlertDialog
import androidx.fragment.app.DialogFragment
import androidx.fragment.app.FragmentManager
import androidx.lifecycle.MutableLiveData
import com.google.android.material.dialog.MaterialAlertDialogBuilder
import moe.shizuku.manager.R
import moe.shizuku.manager.adb.AdbMdns
import moe.shizuku.manager.adb.AdbWirelessHelper
import moe.shizuku.manager.databinding.AdbDialogBinding
<<<<<<< HEAD
=======
import moe.shizuku.manager.starter.StarterActivity
>>>>>>> 16d28799
import moe.shizuku.manager.utils.EnvironmentUtils

@RequiresApi(Build.VERSION_CODES.R)
class AdbDialogFragment : DialogFragment() {

    private lateinit var binding: AdbDialogBinding
    private lateinit var adbMdns: AdbMdns
    private val port = MutableLiveData<Int>()
    private val adbWirelessHelper = AdbWirelessHelper()

    override fun onCreateDialog(savedInstanceState: Bundle?): Dialog {
        val context = requireContext()
        binding = AdbDialogBinding.inflate(layoutInflater)
        adbMdns = AdbMdns(context, AdbMdns.TLS_CONNECT) {
            port.postValue(it)
        }

        val port = EnvironmentUtils.getAdbTcpPort()

        val builder = MaterialAlertDialogBuilder(context).apply {
            setTitle(R.string.dialog_adb_discovery)
            setView(binding.root)
            setNegativeButton(android.R.string.cancel, null)
            setPositiveButton(R.string.development_settings, null)

            if (port != -1) {
                setNeutralButton("$port", null)
            }
        }
        val dialog = builder.create()
        dialog.setCanceledOnTouchOutside(false)
        dialog.setOnShowListener { onDialogShow(dialog) }
        return dialog
    }

    override fun onDismiss(dialog: DialogInterface) {
        super.onDismiss(dialog)
        adbMdns.stop()
    }

    private fun onDialogShow(dialog: AlertDialog) {
        adbMdns.start()
        val context = dialog.context
        if (context.checkSelfPermission(WRITE_SECURE_SETTINGS) == PackageManager.PERMISSION_GRANTED) {
            val cr = context.contentResolver
            Settings.Global.putInt(cr, "adb_wifi_enabled", 1)
            Settings.Global.putInt(cr, Settings.Global.ADB_ENABLED, 1)
            Settings.Global.putLong(cr, "adb_allowed_connection_time", 0L)
        }

        dialog.getButton(AlertDialog.BUTTON_POSITIVE).setOnClickListener {
            val intent = Intent(Settings.ACTION_APPLICATION_DEVELOPMENT_SETTINGS)
            intent.flags = Intent.FLAG_ACTIVITY_NEW_TASK or Intent.FLAG_ACTIVITY_CLEAR_TASK
            intent.putExtra(":settings:fragment_args_key", "toggle_adb_wireless")
            try {
                it.context.startActivity(intent)
            } catch (_: ActivityNotFoundException) {
            }
        }

        dialog.getButton(AlertDialog.BUTTON_NEUTRAL)?.setOnClickListener {
<<<<<<< HEAD
            val port = EnvironmentUtils.getAdbTcpPort()
            startAndDismiss(port)
=======
            startAndDismiss(EnvironmentUtils.getAdbTcpPort())
>>>>>>> 16d28799
        }

        port.observe(this) {
            if (it > 65535 || it < 1) return@observe
            startAndDismiss(it)
        }
    }

    private fun startAndDismiss(port: Int) {
        val host = "127.0.0.1"
        adbWirelessHelper.launchStarterActivity(requireContext(), host, port)
        dismissAllowingStateLoss()
    }

    fun show(fragmentManager: FragmentManager) {
        if (fragmentManager.isStateSaved) return
        show(fragmentManager, javaClass.simpleName)
    }
}<|MERGE_RESOLUTION|>--- conflicted
+++ resolved
@@ -19,10 +19,6 @@
 import moe.shizuku.manager.adb.AdbMdns
 import moe.shizuku.manager.adb.AdbWirelessHelper
 import moe.shizuku.manager.databinding.AdbDialogBinding
-<<<<<<< HEAD
-=======
-import moe.shizuku.manager.starter.StarterActivity
->>>>>>> 16d28799
 import moe.shizuku.manager.utils.EnvironmentUtils
 
 @RequiresApi(Build.VERSION_CODES.R)
@@ -84,12 +80,7 @@
         }
 
         dialog.getButton(AlertDialog.BUTTON_NEUTRAL)?.setOnClickListener {
-<<<<<<< HEAD
-            val port = EnvironmentUtils.getAdbTcpPort()
-            startAndDismiss(port)
-=======
             startAndDismiss(EnvironmentUtils.getAdbTcpPort())
->>>>>>> 16d28799
         }
 
         port.observe(this) {
