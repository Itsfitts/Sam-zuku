--- conflicted
+++ resolved
@@ -1,113 +1,46 @@
 package moe.shizuku.manager.receiver
 
-<<<<<<< HEAD
-import android.Manifest
-=======
 import android.Manifest.permission.WRITE_SECURE_SETTINGS
->>>>>>> 16d28799
 import android.content.BroadcastReceiver
 import android.content.Context
 import android.content.Intent
 import android.content.pm.PackageManager
-<<<<<<< HEAD
-import android.os.Process
+import android.os.Build
 import android.util.Log
 import android.widget.Toast
-import androidx.core.content.ContextCompat
-=======
-import android.os.Build
-import android.provider.Settings
-import android.util.Log
 import androidx.annotation.RequiresApi
->>>>>>> 16d28799
 import com.topjohnwu.superuser.Shell
-import kotlinx.coroutines.CoroutineScope
-import kotlinx.coroutines.Dispatchers
-import kotlinx.coroutines.launch
 import moe.shizuku.manager.AppConstants
 import moe.shizuku.manager.ShizukuSettings
-import moe.shizuku.manager.ShizukuSettings.KEEP_START_ON_BOOT_WIRELESS
-import moe.shizuku.manager.ShizukuSettings.LaunchMethod
-<<<<<<< HEAD
-import moe.shizuku.manager.ShizukuSettings.getPreferences
 import moe.shizuku.manager.adb.AdbWirelessHelper
 import moe.shizuku.manager.starter.SelfStarterService
-=======
-import moe.shizuku.manager.adb.AdbClient
-import moe.shizuku.manager.adb.AdbKey
-import moe.shizuku.manager.adb.AdbMdns
-import moe.shizuku.manager.adb.PreferenceAdbKeyStore
->>>>>>> 16d28799
 import moe.shizuku.manager.starter.Starter
 import moe.shizuku.manager.utils.UserHandleCompat
 import rikka.shizuku.Shizuku
-import java.util.concurrent.CountDownLatch
-import java.util.concurrent.TimeUnit
 
 class BootCompleteReceiver : BroadcastReceiver() {
     private val adbWirelessHelper = AdbWirelessHelper()
 
     override fun onReceive(context: Context, intent: Intent) {
-        if (Intent.ACTION_LOCKED_BOOT_COMPLETED != intent.action && Intent.ACTION_BOOT_COMPLETED != intent.action) {
+        if (Intent.ACTION_LOCKED_BOOT_COMPLETED != intent.action
+            && Intent.ACTION_BOOT_COMPLETED != intent.action
+        ) {
             return
         }
 
         if (UserHandleCompat.myUserId() > 0 || Shizuku.pingBinder()) return
 
-        if (ShizukuSettings.getLastLaunchMode() == LaunchMethod.ROOT) {
-<<<<<<< HEAD
-            Log.i(AppConstants.TAG, "start on boot, action=" + intent.action)
-            if (Shizuku.pingBinder()) {
-                Log.i(AppConstants.TAG, "service is running")
-                return
-            }
-            start(context)
-        } else if (ShizukuSettings.getLastLaunchMode() == LaunchMethod.ADB) {
-            Log.i(AppConstants.TAG, "start on boot, action=" + intent.action)
-            if (Shizuku.pingBinder()) {
-                Log.i(AppConstants.TAG, "service is running")
-                return
-            }
-            if (intent.action == Intent.ACTION_BOOT_COMPLETED) {
-                val startOnBootWirelessAdbIsEnabled =
-                    getPreferences().getBoolean(KEEP_START_ON_BOOT_WIRELESS, false)
-                start(context, startOnBootWirelessAdbIsEnabled)
-            }
-        } else return
-    }
+        val startOnBootRootIsEnabled = ShizukuSettings.getPreferences()
+            .getBoolean(ShizukuSettings.KEEP_START_ON_BOOT, false)
+        val startOnBootWirelessIsEnabled = ShizukuSettings.getPreferences()
+            .getBoolean(ShizukuSettings.KEEP_START_ON_BOOT_WIRELESS, false)
 
-    private fun start(context: Context, startOnBootWirelessIsEnabled: Boolean = false) {
-        if (!Shell.rootAccess()) {
-            if (startOnBootWirelessIsEnabled && ContextCompat.checkSelfPermission(
-                    context, Manifest.permission.WRITE_SECURE_SETTINGS
-                ) == PackageManager.PERMISSION_GRANTED
-            ) {
-                Log.i(
-                    AppConstants.TAG,
-                    "WRITE_SECURE_SETTINGS is enabled and user has Start on boot is enabled for wireless ADB"
-                )
-
-                try {
-                    val wirelessAdbStatus = adbWirelessHelper.validateThenEnableWirelessAdb(
-                        context.contentResolver, context, true
-                    )
-                    if (wirelessAdbStatus) {
-                        Starter.writeSdcardFiles(context)
-                        val intentService = Intent(context, SelfStarterService::class.java)
-                        context.startService(intentService)
-                    }
-                } catch (e: SecurityException) {
-                    e.printStackTrace()
-                    Toast.makeText(context, "Permission denied", Toast.LENGTH_SHORT).show()
-                }
-            } else
-            //NotificationHelper.notify(context, AppConstants.NOTIFICATION_ID_STATUS, AppConstants.NOTIFICATION_CHANNEL_STATUS, R.string.notification_service_start_no_root)
-                return
-=======
+        if (startOnBootRootIsEnabled) {
             rootStart(context)
         } else if (Build.VERSION.SDK_INT >= Build.VERSION_CODES.TIRAMISU // https://r.android.com/2128832
             && context.checkSelfPermission(WRITE_SECURE_SETTINGS) == PackageManager.PERMISSION_GRANTED
-            && ShizukuSettings.getLastLaunchMode() == LaunchMethod.ADB) {
+            && startOnBootWirelessIsEnabled
+        ) {
             adbStart(context)
         } else {
             Log.w(AppConstants.TAG, "No support start on boot")
@@ -119,7 +52,6 @@
             //NotificationHelper.notify(context, AppConstants.NOTIFICATION_ID_STATUS, AppConstants.NOTIFICATION_CHANNEL_STATUS, R.string.notification_service_start_no_root)
             Shell.getCachedShell()?.close()
             return
->>>>>>> 16d28799
         }
 
         Shell.cmd(Starter.internalCommand).exec()
@@ -127,32 +59,49 @@
 
     @RequiresApi(Build.VERSION_CODES.TIRAMISU)
     private fun adbStart(context: Context) {
-        val cr = context.contentResolver
-        Settings.Global.putInt(cr, "adb_wifi_enabled", 1)
-        Settings.Global.putInt(cr, Settings.Global.ADB_ENABLED, 1)
-        Settings.Global.putLong(cr, "adb_allowed_connection_time", 0L)
-        val pending = goAsync()
-        CoroutineScope(Dispatchers.IO).launch {
-            val latch = CountDownLatch(1)
-            val adbMdns = AdbMdns(context, AdbMdns.TLS_CONNECT) { port ->
-                if (port <= 0) return@AdbMdns
-                try {
-                    val keystore = PreferenceAdbKeyStore(ShizukuSettings.getPreferences())
-                    val key = AdbKey(keystore, "shizuku")
-                    val client = AdbClient("127.0.0.1", port, key)
-                    client.connect()
-                    client.shellCommand(Starter.internalCommand, null)
-                    client.close()
-                } catch (_: Exception) {
-                }
-                latch.countDown()
+//        val cr = context.contentResolver
+//        Settings.Global.putInt(cr, "adb_wifi_enabled", 1)
+//        Settings.Global.putInt(cr, Settings.Global.ADB_ENABLED, 1)
+//        Settings.Global.putLong(cr, "adb_allowed_connection_time", 0L)
+//        val pending = goAsync()
+//        CoroutineScope(Dispatchers.IO).launch {
+//            val latch = CountDownLatch(1)
+//            val adbMdns = AdbMdns(context, AdbMdns.TLS_CONNECT) { port ->
+//                if (port <= 0) return@AdbMdns
+//                try {
+//                    val keystore = PreferenceAdbKeyStore(ShizukuSettings.getPreferences())
+//                    val key = AdbKey(keystore, "shizuku")
+//                    val client = AdbClient("127.0.0.1", port, key)
+//                    client.connect()
+//                    client.shellCommand(Starter.internalCommand, null)
+//                    client.close()
+//                } catch (_: Exception) {
+//                }
+//                latch.countDown()
+//            }
+//            if (Settings.Global.getInt(cr, "adb_wifi_enabled", 0) == 1) {
+//                adbMdns.start()
+//                latch.await(3, TimeUnit.SECONDS)
+//                adbMdns.stop()
+//            }
+//            pending.finish()
+//        }
+        Log.i(
+            AppConstants.TAG,
+            "WRITE_SECURE_SETTINGS is enabled and user has Start on boot is enabled for wireless ADB"
+        )
+
+        try {
+            val wirelessAdbStatus = adbWirelessHelper.validateThenEnableWirelessAdb(
+                context.contentResolver, context, true
+            )
+            if (wirelessAdbStatus) {
+                val intentService = Intent(context, SelfStarterService::class.java)
+                context.startService(intentService)
             }
-            if (Settings.Global.getInt(cr, "adb_wifi_enabled", 0) == 1) {
-                adbMdns.start()
-                latch.await(3, TimeUnit.SECONDS)
-                adbMdns.stop()
-            }
-            pending.finish()
+        } catch (e: SecurityException) {
+            e.printStackTrace()
+            Toast.makeText(context, "Permission denied", Toast.LENGTH_SHORT).show()
         }
     }
 }