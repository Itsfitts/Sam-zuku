package moe.shizuku.manager.starter

import android.content.Context
import android.os.Bundle
import androidx.lifecycle.LiveData
import androidx.lifecycle.MutableLiveData
import androidx.lifecycle.viewModelScope
import com.google.android.material.dialog.MaterialAlertDialogBuilder
import com.topjohnwu.superuser.CallbackList
import com.topjohnwu.superuser.Shell
import kotlinx.coroutines.Dispatchers
import kotlinx.coroutines.launch
import moe.shizuku.manager.AppConstants.EXTRA
import moe.shizuku.manager.R
import moe.shizuku.manager.adb.AdbKeyException
import moe.shizuku.manager.adb.AdbWirelessHelper
import moe.shizuku.manager.app.AppBarActivity
import moe.shizuku.manager.databinding.StarterActivityBinding
import rikka.lifecycle.Resource
import rikka.lifecycle.Status
import rikka.lifecycle.viewModels
import rikka.shizuku.Shizuku
import java.net.ConnectException
import javax.net.ssl.SSLProtocolException

private class NotRootedException : Exception()

class StarterActivity : AppBarActivity() {

    private val viewModel by viewModels {
        ViewModel(
            this,
            intent.getBooleanExtra(EXTRA_IS_ROOT, true),
            intent.getStringExtra(EXTRA_HOST),
            intent.getIntExtra(EXTRA_PORT, 0)
        )
    }

    override fun onCreate(savedInstanceState: Bundle?) {
        super.onCreate(savedInstanceState)

        supportActionBar?.setDisplayHomeAsUpEnabled(true)
        supportActionBar?.setHomeAsUpIndicator(R.drawable.ic_close_24)

        val binding = StarterActivityBinding.inflate(layoutInflater)
        setContentView(binding.root)

        viewModel.output.observe(this) {
            val output = it.data!!.trim()
            if (output.endsWith("info: shizuku_starter exit with 0")) {
                viewModel.appendOutput("")
                viewModel.appendOutput("Waiting for service...")

                Shizuku.addBinderReceivedListener(object : Shizuku.OnBinderReceivedListener {
                    override fun onBinderReceived() {
                        Shizuku.removeBinderReceivedListener(this)
                        viewModel.appendOutput(
                            "Service started, this window will be automatically closed in 3 seconds"
                        )

                        window?.decorView?.postDelayed({ if (!isFinishing) finish() }, 3000)
                    }
                })
            } else if (it.status == Status.ERROR) {
                var message = 0
                when (it.error) {
                    is AdbKeyException -> {
                        message = R.string.adb_error_key_store
                    }

                    is NotRootedException -> {
                        message = R.string.start_with_root_failed
                    }

                    is ConnectException -> {
                        message = R.string.cannot_connect_port
                    }

                    is SSLProtocolException -> {
                        message = R.string.adb_pair_required
                    }
                }

                if (message != 0) {
                    MaterialAlertDialogBuilder(this).setMessage(message)
                        .setPositiveButton(android.R.string.ok, null).show()
                }
            }
            binding.text1.text = output
        }
    }

    companion object {

        const val EXTRA_IS_ROOT = "$EXTRA.IS_ROOT"
        const val EXTRA_HOST = "$EXTRA.HOST"
        const val EXTRA_PORT = "$EXTRA.PORT"
    }
}

private class ViewModel(context: Context, root: Boolean, host: String?, port: Int) :
    androidx.lifecycle.ViewModel() {

    private val sb = StringBuilder()
    private val _output = MutableLiveData<Resource<StringBuilder>>()
    private val adbWirelessHelper = AdbWirelessHelper()

    val output = _output as LiveData<Resource<StringBuilder>>

    init {
        try {
            if (root) {
<<<<<<< HEAD
                // Starter.writeFiles(context)
=======
>>>>>>> 16d28799
                startRoot()
            } else {
                startAdb(context, host!!, port)
            }
        } catch (e: Throwable) {
            postResult(e)
        }
    }

    fun appendOutput(line: String) {
        sb.appendLine(line)
        postResult()
    }

    private fun postResult(throwable: Throwable? = null) {
        if (throwable == null) _output.postValue(Resource.success(sb))
        else _output.postValue(Resource.error(throwable, sb))
    }

    private fun startRoot() {
        sb.append("Starting with root...").append('\n').append('\n')
        postResult()

<<<<<<< HEAD
        viewModelScope.launch(Dispatchers.IO) {
            if (!Shell.rootAccess()) {
=======
        GlobalScope.launch(Dispatchers.IO) {
            if (!Shell.getShell().isRoot) {
>>>>>>> 16d28799
                Shell.getCachedShell()?.close()
                sb.append('\n').append("Can't open root shell, try again...").append('\n')

                postResult()
                if (!Shell.getShell().isRoot) {
                    sb.append('\n').append("Still not :(").append('\n')
                    postResult(NotRootedException())
                    return@launch
                }
            }

            Shell.cmd(Starter.internalCommand).to(object : CallbackList<String?>() {
                override fun onAddElement(s: String?) {
                    sb.append(s).append('\n')
                    postResult()
                }
            }).submit {
                if (it.code != 0) {
                    sb.append('\n').append("Send this to developer may help solve the problem.")
                    postResult()
                }
            }
        }
    }

<<<<<<< HEAD
    private fun startAdb(context: Context, host: String, port: Int) {
        sb.append("Starting with wireless adb...").append('\n').append('\n')
        postResult()

        adbWirelessHelper.startShizukuViaAdb(
            context = context,
            host = host,
            port = port,
            coroutineScope = viewModelScope,
            onOutput = { outputString ->
                sb.append(outputString)
                postResult()
            },
            onError = { e -> postResult(e) })
=======
    private fun startAdb(host: String, port: Int) {
        sb.append("Starting with wireless adb in port $port...").append('\n').append('\n')
        postResult()

        GlobalScope.launch(Dispatchers.IO) {
            val key = try {
                AdbKey(PreferenceAdbKeyStore(ShizukuSettings.getPreferences()), "shizuku")
            } catch (e: Throwable) {
                e.printStackTrace()
                sb.append('\n').append(Log.getStackTraceString(e))

                postResult(AdbKeyException(e))
                return@launch
            }

            AdbClient(host, port, key).runCatching {
                connect()
                shellCommand(Starter.internalCommand) {
                    sb.append(String(it))
                    postResult()
                }
                close()
            }.onFailure {
                it.printStackTrace()

                sb.append('\n').append(Log.getStackTraceString(it))
                postResult(it)
            }
        }
>>>>>>> 16d28799
    }
}<|MERGE_RESOLUTION|>--- conflicted
+++ resolved
@@ -9,6 +9,7 @@
 import com.topjohnwu.superuser.CallbackList
 import com.topjohnwu.superuser.Shell
 import kotlinx.coroutines.Dispatchers
+import kotlinx.coroutines.GlobalScope
 import kotlinx.coroutines.launch
 import moe.shizuku.manager.AppConstants.EXTRA
 import moe.shizuku.manager.R
@@ -54,11 +55,11 @@
                 Shizuku.addBinderReceivedListener(object : Shizuku.OnBinderReceivedListener {
                     override fun onBinderReceived() {
                         Shizuku.removeBinderReceivedListener(this)
-                        viewModel.appendOutput(
-                            "Service started, this window will be automatically closed in 3 seconds"
-                        )
-
-                        window?.decorView?.postDelayed({ if (!isFinishing) finish() }, 3000)
+                        viewModel.appendOutput("Service started, this window will be automatically closed in 3 seconds")
+
+                        window?.decorView?.postDelayed({
+                            if (!isFinishing) finish()
+                        }, 3000)
                     }
                 })
             } else if (it.status == Status.ERROR) {
@@ -67,23 +68,22 @@
                     is AdbKeyException -> {
                         message = R.string.adb_error_key_store
                     }
-
                     is NotRootedException -> {
                         message = R.string.start_with_root_failed
                     }
-
                     is ConnectException -> {
                         message = R.string.cannot_connect_port
                     }
-
                     is SSLProtocolException -> {
                         message = R.string.adb_pair_required
                     }
                 }
 
                 if (message != 0) {
-                    MaterialAlertDialogBuilder(this).setMessage(message)
-                        .setPositiveButton(android.R.string.ok, null).show()
+                    MaterialAlertDialogBuilder(this)
+                        .setMessage(message)
+                        .setPositiveButton(android.R.string.ok, null)
+                        .show()
                 }
             }
             binding.text1.text = output
@@ -98,8 +98,7 @@
     }
 }
 
-private class ViewModel(context: Context, root: Boolean, host: String?, port: Int) :
-    androidx.lifecycle.ViewModel() {
+private class ViewModel(context: Context, root: Boolean, host: String?, port: Int) : androidx.lifecycle.ViewModel() {
 
     private val sb = StringBuilder()
     private val _output = MutableLiveData<Resource<StringBuilder>>()
@@ -110,13 +109,9 @@
     init {
         try {
             if (root) {
-<<<<<<< HEAD
-                // Starter.writeFiles(context)
-=======
->>>>>>> 16d28799
                 startRoot()
             } else {
-                startAdb(context, host!!, port)
+                startAdb(host!!, port)
             }
         } catch (e: Throwable) {
             postResult(e)
@@ -129,21 +124,18 @@
     }
 
     private fun postResult(throwable: Throwable? = null) {
-        if (throwable == null) _output.postValue(Resource.success(sb))
-        else _output.postValue(Resource.error(throwable, sb))
+        if (throwable == null)
+            _output.postValue(Resource.success(sb))
+        else
+            _output.postValue(Resource.error(throwable, sb))
     }
 
     private fun startRoot() {
         sb.append("Starting with root...").append('\n').append('\n')
         postResult()
 
-<<<<<<< HEAD
-        viewModelScope.launch(Dispatchers.IO) {
-            if (!Shell.rootAccess()) {
-=======
         GlobalScope.launch(Dispatchers.IO) {
             if (!Shell.getShell().isRoot) {
->>>>>>> 16d28799
                 Shell.getCachedShell()?.close()
                 sb.append('\n').append("Can't open root shell, try again...").append('\n')
 
@@ -169,13 +161,36 @@
         }
     }
 
-<<<<<<< HEAD
-    private fun startAdb(context: Context, host: String, port: Int) {
-        sb.append("Starting with wireless adb...").append('\n').append('\n')
+    private fun startAdb(host: String, port: Int) {
+        sb.append("Starting with wireless adb in port $port...").append('\n').append('\n')
         postResult()
 
+//        GlobalScope.launch(Dispatchers.IO) {
+//            val key = try {
+//                AdbKey(PreferenceAdbKeyStore(ShizukuSettings.getPreferences()), "shizuku")
+//            } catch (e: Throwable) {
+//                e.printStackTrace()
+//                sb.append('\n').append(Log.getStackTraceString(e))
+//
+//                postResult(AdbKeyException(e))
+//                return@launch
+//            }
+//
+//            AdbClient(host, port, key).runCatching {
+//                connect()
+//                shellCommand(Starter.internalCommand) {
+//                    sb.append(String(it))
+//                    postResult()
+//                }
+//                close()
+//            }.onFailure {
+//                it.printStackTrace()
+//
+//                sb.append('\n').append(Log.getStackTraceString(it))
+//                postResult(it)
+//            }
+//        }
         adbWirelessHelper.startShizukuViaAdb(
-            context = context,
             host = host,
             port = port,
             coroutineScope = viewModelScope,
@@ -184,36 +199,5 @@
                 postResult()
             },
             onError = { e -> postResult(e) })
-=======
-    private fun startAdb(host: String, port: Int) {
-        sb.append("Starting with wireless adb in port $port...").append('\n').append('\n')
-        postResult()
-
-        GlobalScope.launch(Dispatchers.IO) {
-            val key = try {
-                AdbKey(PreferenceAdbKeyStore(ShizukuSettings.getPreferences()), "shizuku")
-            } catch (e: Throwable) {
-                e.printStackTrace()
-                sb.append('\n').append(Log.getStackTraceString(e))
-
-                postResult(AdbKeyException(e))
-                return@launch
-            }
-
-            AdbClient(host, port, key).runCatching {
-                connect()
-                shellCommand(Starter.internalCommand) {
-                    sb.append(String(it))
-                    postResult()
-                }
-                close()
-            }.onFailure {
-                it.printStackTrace()
-
-                sb.append('\n').append(Log.getStackTraceString(it))
-                postResult(it)
-            }
-        }
->>>>>>> 16d28799
     }
 }