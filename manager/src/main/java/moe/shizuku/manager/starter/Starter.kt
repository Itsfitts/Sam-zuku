--- conflicted
+++ resolved
@@ -1,30 +1,7 @@
 package moe.shizuku.manager.starter
 
-<<<<<<< HEAD
-import android.content.Context
-import android.os.Build
-import android.os.UserManager
-import android.system.ErrnoException
-import android.system.Os
-import moe.shizuku.manager.R
-import moe.shizuku.manager.ktx.createDeviceProtectedStorageContextCompat
-import moe.shizuku.manager.ktx.logd
-import moe.shizuku.manager.ktx.loge
-import rikka.core.os.FileUtils
-import java.io.BufferedReader
-import java.io.ByteArrayInputStream
-import java.io.DataInputStream
-import java.io.File
-import java.io.FileOutputStream
-import java.io.FileWriter
-import java.io.IOException
-import java.io.InputStreamReader
-import java.io.PrintWriter
-import java.util.zip.ZipFile
-=======
 import moe.shizuku.manager.application
 import java.io.File
->>>>>>> 16d28799
 
 object Starter {
 
@@ -34,105 +11,5 @@
 
     val adbCommand = "adb shell $userCommand"
 
-<<<<<<< HEAD
-    val adbCommand: String
-        get() = "adb shell $sdcardCommand"
-
-    fun writeSdcardFiles(context: Context) {
-        if (commandInternal[1] != null) {
-            logd("already written")
-            return
-        }
-
-        val um = context.getSystemService(UserManager::class.java)!!
-        val unlocked = um.isUserUnlocked
-        if (!unlocked) {
-            throw IllegalStateException("User is locked")
-        }
-
-        val filesDir = context.getExternalFilesDir(null)
-            ?: throw IOException("getExternalFilesDir() returns null")
-        val dir = filesDir.parentFile ?: throw IOException("$filesDir parentFile returns null")
-        val starter = copyStarter(context, File(dir, "starter"))
-        val sh = writeScript(context, File(dir, "start.sh"), starter)
-        commandInternal[1] = "sh $sh"
-        logd(commandInternal[1]!!)
-    }
-
-    fun writeDataFiles(context: Context, permission: Boolean = false) {
-        if (commandInternal[0] != null && !permission) {
-            logd("already written")
-            return
-        }
-
-        val dir = context.createDeviceProtectedStorageContextCompat().filesDir?.parentFile ?: return
-
-        if (permission) {
-            try {
-                Os.chmod(dir.absolutePath, 457 /* 0711 */)
-            } catch (e: ErrnoException) {
-                e.printStackTrace()
-            }
-        }
-
-        try {
-            val starter = copyStarter(context, File(dir, "starter"))
-            val sh = writeScript(context, File(dir, "start.sh"), starter)
-            commandInternal[0] = "sh $sh --apk=${context.applicationInfo.sourceDir}"
-            logd(commandInternal[0]!!)
-
-            if (permission) {
-                try {
-                    Os.chmod(starter, 420 /* 0644 */)
-                } catch (e: ErrnoException) {
-                    e.printStackTrace()
-                }
-                try {
-                    Os.chmod(sh, 420 /* 0644 */)
-                } catch (e: ErrnoException) {
-                    e.printStackTrace()
-                }
-            }
-        } catch (e: IOException) {
-            loge("write files", e)
-        }
-    }
-
-    private fun copyStarter(context: Context, out: File): String {
-        val so = "lib/${Build.SUPPORTED_ABIS[0]}/libshizuku.so"
-        val ai = context.applicationInfo
-
-        val fos = FileOutputStream(out)
-        val apk = ZipFile(ai.sourceDir)
-        val entries = apk.entries()
-        while (entries.hasMoreElements()) {
-            val entry = entries.nextElement() ?: break
-            if (entry.name != so) continue
-
-            val buf = ByteArray(entry.size.toInt())
-            val dis = DataInputStream(apk.getInputStream(entry))
-            dis.readFully(buf)
-            FileUtils.copy(ByteArrayInputStream(buf), fos)
-            break
-        }
-        return out.absolutePath
-    }
-
-    private fun writeScript(context: Context, out: File, starter: String): String {
-        if (!out.exists()) {
-            out.createNewFile()
-        }
-        val `is` = BufferedReader(InputStreamReader(context.resources.openRawResource(R.raw.start)))
-        val os = PrintWriter(FileWriter(out))
-        var line: String?
-        while (`is`.readLine().also { line = it } != null) {
-            os.println(line!!.replace("%%%STARTER_PATH%%%", starter))
-        }
-        os.flush()
-        os.close()
-        return out.absolutePath
-    }
-=======
     val internalCommand = "$userCommand --apk=${application.applicationInfo.sourceDir}"
->>>>>>> 16d28799
 }