package moe.shizuku.manager.management

import android.content.Context
import android.content.pm.PackageInfo
import androidx.activity.ComponentActivity
import androidx.annotation.MainThread
import androidx.fragment.app.Fragment
import androidx.lifecycle.LiveData
import androidx.lifecycle.MutableLiveData
import androidx.lifecycle.ViewModel
import androidx.lifecycle.viewModelScope
import kotlinx.coroutines.CancellationException
import kotlinx.coroutines.Dispatchers
import kotlinx.coroutines.launch
import moe.shizuku.manager.authorization.AuthorizationManager
import rikka.lifecycle.Resource
<<<<<<< HEAD
import rikka.lifecycle.activitySharedViewModels
import rikka.lifecycle.sharedViewModels
=======
import rikka.lifecycle.activityViewModels
import rikka.lifecycle.viewModels
>>>>>>> 16d28799

@MainThread
fun ComponentActivity.appsViewModel() = viewModels { AppsViewModel(this) }

@MainThread
fun Fragment.appsViewModel() = activityViewModels { AppsViewModel(requireContext()) }

class AppsViewModel(context: Context) : ViewModel() {

    private val _packages = MutableLiveData<Resource<List<PackageInfo>>>()
    val packages = _packages as LiveData<Resource<List<PackageInfo>>>

    private val _grantedCount = MutableLiveData<Resource<Int>>()
    val grantedCount = _grantedCount as LiveData<Resource<Int>>

    fun load(onlyCount: Boolean = false) {
        viewModelScope.launch(Dispatchers.IO) {
            try {
                val list: MutableList<PackageInfo> = ArrayList()
                var count = 0
                for (pi in AuthorizationManager.getPackages()) {
                    list.add(pi)
<<<<<<< HEAD
                    if (AuthorizationManager.granted(pi.packageName, pi.applicationInfo?.uid?:-1)) count++
=======
                    if (AuthorizationManager.granted(pi.packageName, pi.applicationInfo!!.uid)) count++
>>>>>>> 16d28799
                }
                if (!onlyCount) _packages.postValue(Resource.success(list))
                _grantedCount.postValue(Resource.success(count))
            } catch (_: CancellationException) {

            } catch (e: Throwable) {
                _packages.postValue(Resource.error(e, null))
                _grantedCount.postValue(Resource.error(e, 0))
            }
        }
    }
<<<<<<< HEAD

    fun loadCount() {
        viewModelScope.launch(Dispatchers.IO) {
            try {
                val list: MutableList<PackageInfo> = ArrayList()
                val packages: MutableList<String> = ArrayList()
                for (pi in AuthorizationManager.getPackages()) {
                    list.add(pi)
                    if (AuthorizationManager.granted(
                            pi.packageName,
                            pi.applicationInfo?.uid?:-1
                        )
                    ) packages.add(pi.packageName)
                }
                _grantedCount.postValue(Resource.success(packages.size))
            } catch (_: CancellationException) {

            } catch (e: Throwable) {
                _packages.postValue(Resource.error(e, null))
                _grantedCount.postValue(Resource.error(e, 0))
            }
        }
    }
=======
>>>>>>> 16d28799
}<|MERGE_RESOLUTION|>--- conflicted
+++ resolved
@@ -14,13 +14,8 @@
 import kotlinx.coroutines.launch
 import moe.shizuku.manager.authorization.AuthorizationManager
 import rikka.lifecycle.Resource
-<<<<<<< HEAD
-import rikka.lifecycle.activitySharedViewModels
-import rikka.lifecycle.sharedViewModels
-=======
 import rikka.lifecycle.activityViewModels
 import rikka.lifecycle.viewModels
->>>>>>> 16d28799
 
 @MainThread
 fun ComponentActivity.appsViewModel() = viewModels { AppsViewModel(this) }
@@ -43,15 +38,15 @@
                 var count = 0
                 for (pi in AuthorizationManager.getPackages()) {
                     list.add(pi)
-<<<<<<< HEAD
-                    if (AuthorizationManager.granted(pi.packageName, pi.applicationInfo?.uid?:-1)) count++
-=======
                     if (AuthorizationManager.granted(pi.packageName, pi.applicationInfo!!.uid)) count++
->>>>>>> 16d28799
                 }
                 if (!onlyCount) _packages.postValue(Resource.success(list))
-                _grantedCount.postValue(Resource.success(count))
-            } catch (_: CancellationException) {
+                try {
+                    _grantedCount.value = Resource.success(count)
+                } catch (e: Throwable) {
+                    _grantedCount.postValue(Resource.success(count))
+                }
+            } catch (e: CancellationException) {
 
             } catch (e: Throwable) {
                 _packages.postValue(Resource.error(e, null))
@@ -59,30 +54,4 @@
             }
         }
     }
-<<<<<<< HEAD
-
-    fun loadCount() {
-        viewModelScope.launch(Dispatchers.IO) {
-            try {
-                val list: MutableList<PackageInfo> = ArrayList()
-                val packages: MutableList<String> = ArrayList()
-                for (pi in AuthorizationManager.getPackages()) {
-                    list.add(pi)
-                    if (AuthorizationManager.granted(
-                            pi.packageName,
-                            pi.applicationInfo?.uid?:-1
-                        )
-                    ) packages.add(pi.packageName)
-                }
-                _grantedCount.postValue(Resource.success(packages.size))
-            } catch (_: CancellationException) {
-
-            } catch (e: Throwable) {
-                _packages.postValue(Resource.error(e, null))
-                _grantedCount.postValue(Resource.error(e, 0))
-            }
-        }
-    }
-=======
->>>>>>> 16d28799
 }