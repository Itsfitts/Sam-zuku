package moe.shizuku.manager.adb

import android.annotation.TargetApi
import android.app.ForegroundServiceStartNotAllowedException
import android.app.Notification
import android.app.NotificationChannel
import android.app.NotificationManager
import android.app.PendingIntent
import android.app.RemoteInput
import android.app.Service
import android.content.Context
import android.content.Intent
<<<<<<< HEAD
import android.content.pm.ServiceInfo.FOREGROUND_SERVICE_TYPE_DATA_SYNC
=======
import android.content.pm.ServiceInfo
>>>>>>> 16d28799
import android.os.Build
import android.os.IBinder
import android.util.Log
import androidx.lifecycle.Observer
import kotlinx.coroutines.Dispatchers
import kotlinx.coroutines.GlobalScope
import kotlinx.coroutines.launch
import moe.shizuku.manager.R
import moe.shizuku.manager.ShizukuSettings
import rikka.core.ktx.unsafeLazy
import java.net.ConnectException

@TargetApi(Build.VERSION_CODES.R)
class AdbPairingService : Service() {

    companion object {

        const val notificationChannel = "adb_pairing"

        private const val tag = "AdbPairingService"

        private const val notificationId = 1
        private const val replyRequestId = 1
        private const val stopRequestId = 2
        private const val retryRequestId = 3
        private const val startAction = "start"
        private const val stopAction = "stop"
        private const val replyAction = "reply"
        private const val remoteInputResultKey = "paring_code"
        private const val portKey = "paring_code"

        fun startIntent(context: Context): Intent {
            return Intent(context, AdbPairingService::class.java).setAction(startAction)
        }

        private fun stopIntent(context: Context): Intent {
            return Intent(context, AdbPairingService::class.java).setAction(stopAction)
        }

        private fun replyIntent(context: Context, port: Int): Intent {
            return Intent(context, AdbPairingService::class.java).setAction(replyAction).putExtra(portKey, port)
        }
    }

    private var adbMdns: AdbMdns? = null

    private val observer = Observer<Int> { port ->
        Log.i(tag, "Pairing service port: $port")
        if (port <= 0) return@Observer

        // Since the service could be killed before user finishing input,
        // we need to put the port into Intent
        val notification = createInputNotification(port)

        getSystemService(NotificationManager::class.java).notify(notificationId, notification)
    }

    private var started = false

    override fun onCreate() {
        super.onCreate()

        getSystemService(NotificationManager::class.java).createNotificationChannel(
            NotificationChannel(
                notificationChannel,
                getString(R.string.notification_channel_adb_pairing),
                NotificationManager.IMPORTANCE_HIGH
            ).apply {
                setSound(null, null)
                setShowBadge(false)
                setAllowBubbles(false)
            })
    }

    override fun onStartCommand(intent: Intent?, flags: Int, startId: Int): Int {
        val notification = when (intent?.action) {
            startAction -> {
                onStart()
            }
            replyAction -> {
                val code = RemoteInput.getResultsFromIntent(intent)?.getCharSequence(remoteInputResultKey) ?: ""
                val port = intent.getIntExtra(portKey, -1)
                if (port != -1) {
                    onInput(code.toString(), port)
                } else {
                    onStart()
                }
            }
            stopAction -> {
                stopForeground(STOP_FOREGROUND_REMOVE)
                stopSelf()
                null
            }
            else -> {
                return START_NOT_STICKY
            }
        }
        if (notification != null) {
            try {
<<<<<<< HEAD
                startForeground(notificationId, notification, FOREGROUND_SERVICE_TYPE_DATA_SYNC)
=======
                startForeground(notificationId, notification,
                    ServiceInfo.FOREGROUND_SERVICE_TYPE_MANIFEST)
>>>>>>> 16d28799
            } catch (e: Throwable) {
                Log.e(tag, "startForeground failed", e)

                if (Build.VERSION.SDK_INT >= Build.VERSION_CODES.S
                    && e is ForegroundServiceStartNotAllowedException) {
                    getSystemService(NotificationManager::class.java).notify(notificationId, notification)
                }
            }
        }
        return START_REDELIVER_INTENT
    }

    private fun startSearch() {
        if (started) return
        started = true
        adbMdns = AdbMdns(this, AdbMdns.TLS_PAIRING, observer).apply { start() }
    }

    private fun stopSearch() {
        if (!started) return
        started = false
        adbMdns?.stop()
    }

    override fun onDestroy() {
        super.onDestroy()
        stopSearch()
    }

    private fun onStart(): Notification {
        startSearch()
        return searchingNotification
    }

    private fun onInput(code: String, port: Int): Notification {
        GlobalScope.launch(Dispatchers.IO) {
            val host = "127.0.0.1"

            val key = try {
                AdbKey(PreferenceAdbKeyStore(ShizukuSettings.getPreferences()), "shizuku")
            } catch (e: Throwable) {
                e.printStackTrace()
                return@launch
            }

            AdbPairingClient(host, port, code, key).runCatching {
                start()
            }.onFailure {
                handleResult(false, it)
            }.onSuccess {
                handleResult(it, null)
            }
        }

        return workingNotification
    }

    private fun handleResult(success: Boolean, exception: Throwable?) {
        stopForeground(STOP_FOREGROUND_REMOVE)

        val title: String
        val text: String?

        if (success) {
            Log.i(tag, "Pair succeed")

            title = getString(R.string.notification_adb_pairing_succeed_title)
            text = getString(R.string.notification_adb_pairing_succeed_text)

            stopSearch()
        } else {
            title = getString(R.string.notification_adb_pairing_failed_title)

            text = when (exception) {
                is ConnectException -> {
                    getString(R.string.cannot_connect_port)
                }
                is AdbInvalidPairingCodeException -> {
                    getString(R.string.paring_code_is_wrong)
                }
                is AdbKeyException -> {
                    getString(R.string.adb_error_key_store)
                }
                else -> {
                    exception?.let { Log.getStackTraceString(it) }
                }
            }

            if (exception != null) {
                Log.w(tag, "Pair failed", exception)
            } else {
                Log.w(tag, "Pair failed")
            }
        }

        getSystemService(NotificationManager::class.java).notify(
            notificationId,
            Notification.Builder(this, notificationChannel)
                .setColor(getColor(R.color.notification))
                .setSmallIcon(R.drawable.ic_system_icon)
                .setContentTitle(title)
                .setContentText(text)
                /*.apply {
                    if (!success) {
                        addAction(retryNotificationAction)
                    }
                }*/
                .build()
        )
        stopSelf()
    }

    private val stopNotificationAction by unsafeLazy {
        val pendingIntent = PendingIntent.getService(
            this,
            stopRequestId,
            stopIntent(this),
            if (Build.VERSION.SDK_INT >= Build.VERSION_CODES.S)
                PendingIntent.FLAG_IMMUTABLE
            else
                0
        )

        Notification.Action.Builder(
            null,
            getString(R.string.notification_adb_pairing_stop_searching),
            pendingIntent
        )
            .build()
    }

    private val retryNotificationAction by unsafeLazy {
        val pendingIntent = PendingIntent.getService(
            this,
            retryRequestId,
            startIntent(this),
            if (Build.VERSION.SDK_INT >= Build.VERSION_CODES.S)
                PendingIntent.FLAG_IMMUTABLE
            else
                0
        )

        Notification.Action.Builder(
            null,
            getString(R.string.notification_adb_pairing_retry),
            pendingIntent
        )
            .build()
    }

    private val replyNotificationAction by unsafeLazy {
        val remoteInput = RemoteInput.Builder(remoteInputResultKey).run {
            setLabel(getString(R.string.dialog_adb_pairing_paring_code))
            build()
        }

        val pendingIntent = PendingIntent.getForegroundService(
            this,
            replyRequestId,
            replyIntent(this, -1),
            if (Build.VERSION.SDK_INT >= Build.VERSION_CODES.S)
                PendingIntent.FLAG_MUTABLE or PendingIntent.FLAG_UPDATE_CURRENT
            else
                PendingIntent.FLAG_UPDATE_CURRENT
        )

        Notification.Action.Builder(
            null,
            getString(R.string.notification_adb_pairing_input_paring_code),
            pendingIntent
        )
            .addRemoteInput(remoteInput)
            .build()
    }

    private fun replyNotificationAction(port: Int): Notification.Action {
        // Ensure pending intent is created
        val action = replyNotificationAction

        PendingIntent.getForegroundService(
            this,
            replyRequestId,
            replyIntent(this, port),
            if (Build.VERSION.SDK_INT >= Build.VERSION_CODES.S)
                PendingIntent.FLAG_MUTABLE or PendingIntent.FLAG_UPDATE_CURRENT
            else
                PendingIntent.FLAG_UPDATE_CURRENT
        )

        return action
    }

    private val searchingNotification by unsafeLazy {
        Notification.Builder(this, notificationChannel)
            .setColor(getColor(R.color.notification))
            .setSmallIcon(R.drawable.ic_system_icon)
            .setContentTitle(getString(R.string.notification_adb_pairing_searching_for_service_title))
            .addAction(stopNotificationAction)
            .build()
    }

    private fun createInputNotification(port: Int): Notification {
        return Notification.Builder(this, notificationChannel)
            .setColor(getColor(R.color.notification))
            .setContentTitle(getString(R.string.notification_adb_pairing_service_found_title))
            .setSmallIcon(R.drawable.ic_system_icon)
            .addAction(replyNotificationAction(port))
            .build()
    }

    private val workingNotification by unsafeLazy {
        Notification.Builder(this, notificationChannel)
            .setColor(getColor(R.color.notification))
            .setContentTitle(getString(R.string.notification_adb_pairing_working_title))
            .setSmallIcon(R.drawable.ic_system_icon)
            .build()
    }

    override fun onBind(intent: Intent?): IBinder? {
        return null
    }
}<|MERGE_RESOLUTION|>--- conflicted
+++ resolved
@@ -10,11 +10,7 @@
 import android.app.Service
 import android.content.Context
 import android.content.Intent
-<<<<<<< HEAD
-import android.content.pm.ServiceInfo.FOREGROUND_SERVICE_TYPE_DATA_SYNC
-=======
 import android.content.pm.ServiceInfo
->>>>>>> 16d28799
 import android.os.Build
 import android.os.IBinder
 import android.util.Log
@@ -114,12 +110,8 @@
         }
         if (notification != null) {
             try {
-<<<<<<< HEAD
-                startForeground(notificationId, notification, FOREGROUND_SERVICE_TYPE_DATA_SYNC)
-=======
                 startForeground(notificationId, notification,
                     ServiceInfo.FOREGROUND_SERVICE_TYPE_MANIFEST)
->>>>>>> 16d28799
             } catch (e: Throwable) {
                 Log.e(tag, "startForeground failed", e)
 
