--- conflicted
+++ resolved
@@ -13,26 +13,18 @@
     </integer-array>
 
     <string-array name="language" translatable="false">
-<<<<<<< HEAD
-        <item>@string/night_mode_follow_system</item>
+        <item>@string/follow_system</item>
+        <item>en</item>
+        <item>uk</item>
+        <item>zh-Hans</item>
+        <item>zh-Hant</item>
+    </string-array>
+
+    <string-array name="language_value" translatable="false">
+        <item>SYSTEM</item>
         <item>en-US</item>
         <item>uk</item>
         <item>zh-CN</item>
         <item>zh-HK</item>
-        <item>zh-TW</item>
-=======
-        <item>@string/follow_system</item>
-        <item>en</item>
-        <item>zh-Hans</item>
-        <item>zh-Hant</item>
->>>>>>> 70613bef
-    </string-array>
-
-    <string-array name="language_value" translatable="false">
-        <item>SYSTEM</item>
-        <item>uk</item>
-        <item>en-US</item>
-        <item>zh-CN</item>
-        <item>zh-HK</item>
     </string-array>
 </resources>