--- conflicted
+++ resolved
@@ -9,11 +9,6 @@
     rm /data/local/tmp/shizuku_starter 2> /dev/null
     cp "$STARTER_PATH" /data/local/tmp/shizuku_starter
     chmod 755 /data/local/tmp/shizuku_starter
-<<<<<<< HEAD
-    if [ $USER -eq 0 ]; then
-        chown shell:shell /data/local/tmp/shizuku_starter
-    fi
-=======
 
     UID=$(id -u)
     if [ $UID -eq 0 ]; then
@@ -21,7 +16,6 @@
         chown shell:shell /data/local/tmp/shizuku_starter
     fi
 
->>>>>>> 9f5253da
     export PATH=/data/local/tmp:/system/bin:$PATH
     shizuku_starter $STARTER_PARAM $1
     result=$?
