<?xml version="1.0" encoding="utf-8"?>
<resources>
    <string name="home_adb_button_view_help">Leggi l\'aiuto</string>
    <string name="home_adb_description">Per i dispositivi non rootati occorre usare adb per avviare Shizuku (serve una connessione ad un computer). Questo processo deve essere ripetuto ogni volta che il dispositivo viene riavviato. <b><a href="%1$s">Leggi il manuale</a></b>.</string>
    <string name="home_adb_title">Avvia tramite un computer</string>
    <string name="home_status_service_version_update">Versione %2$sm%1$s&lt;br&gt;Riavvia per aggiornare alla versione %3$s</string>
    <string name="home_status_service_version">Versione %2$s,%1$s</string>
    <string name="home_status_service_not_running">%1$s non è attivo</string>
    <string name="home_status_service_is_running">%1$s è attivo</string>
    <string name="home_adb_dialog_view_command_message">&lt;font face=monospace&gt;%1$s&lt;/font&gt;&lt;br&gt;&lt;br&gt;* Ci sono altre considerazioni, per favore conferma di aver letto prima la guida.</string>
    <string name="home_adb_dialog_view_command_copy_button">Copia</string>
    <string name="home_adb_dialog_view_command_button_send">Invia</string>
    <string name="home_wireless_adb_title">Avvia tramite debug wireless</string>
    <string name="home_wireless_adb_description">Su Android 11 o versioni successive, puoi abilitare il debug Wireless e avviare Shizuku direttamente dal tuo dispositivo, senza doverti collegare a un computer.&lt;p&gt;Prima consulta la guida passo passo.</string>
    <string name="home_wireless_adb_description_pre_11">Per le versioni anteriori a Android 11, è necessaria la connessione a un computer per abilitare il debug wireless.</string>
    <string name="home_wireless_adb_view_guide_button">Guida passo per passo</string>
    <string name="dialog_adb_discovery_message">Abilita \"Debug wireless\" in \"Opzioni sviluppatore\". \"Debug wireless\" viene automaticamente disabilitato quando la rete cambia.
\n
\n
\nNota, non disabilitare \"Opzioni sviluppatore\" o \"Debug USB\", altrimenti Shizuku verrà interrotto.</string>
    <string name="dialog_adb_port">Porta</string>
    <string name="adb_pairing">Appaiamento</string>
    <string name="dialog_adb_pairing_title">Appaia con il dispositivo</string>
    <string name="dialog_adb_pairing_discovery">Ricerca servizio di appaiamento</string>
    <string name="dialog_adb_pairing_paring_code">Codice di appaiamento</string>
    <string name="paring_code_is_wrong">Il codice di appaiamento è errato.</string>
    <string name="cannot_connect_port">Impossibile connettersi al servizio di debug wireless.</string>
    <string name="adb_pairing_requires_multi_window">Entra prima in modalità schermo diviso (multi-finestra).</string>
    <string name="adb_pairing_requires_multi_window_reason">"Il sistema richiede che la finestra di dialogo di appaiamento sia sempre visibile, l\'utilizzo della modalità schermo diviso è l\'unico modo per rendere visibili contemporaneamente  l\'app e la finestra di dialogo di sistema."</string>
    <string name="adb_error_key_store">Impossibile generare la chiave per il debug wireless.
<<<<<<< HEAD
\nCiò potrebbe essere dovuto al fatto che il meccanismo KeyStore di questo dispositivo è rotto.</string>
    <string name="adb_pair_required">Si prega di eseguire prima la fase di associazione.</string>
    <string name="development_settings">Opzioni per gli sviluppatori</string>
    <string name="adb_pairing_tutorial_title">Associa Shizuku al tuo dispositivo</string>
    <string name="adb_pairing_tutorial_content_notification">Una notifica da Shizuku ti aiuterà a completare l\'abbinamento.</string>
    <string name="adb_pairing_tutorial_content_steps">Inserisci \"Opzioni sviluppatore\" - \"Debug wireless\". Seleziona \"Associa dispositivo con codice di associazione\", vedrai un codice a sei cifre.</string>
    <string name="adb_pairing_tutorial_content_enter_pairing_code">Inserisci il codice nella notifica per completare l\'associazione.</string>
    <string name="adb_pairing_tutorial_content_notification_blocked">Il processo di associazione richiede che tu interagisca con una notifica da Shizuku. Per favore, consenti a Shizuku di pubblicare notifiche.</string>
    <string name="adb_pairing_tutorial_content_miui">Gli utenti MIUI potrebbero dover cambiare lo stile di notifica su \"Android\" da \"Notifiche\" - \"Sfumatura notifiche\" nelle impostazioni di sistema.</string>
=======
\nCiò potrebbe essere dovuto ad una disfunzione del meccanismo KeyStore di questo dispositivo.</string>
    <string name="adb_pair_required">Si prega di eseguire prima la fase di appaiamento.</string>
    <string name="development_settings">Modalitá sviluppatore</string>
    <string name="adb_pairing_tutorial_title">Appaia Shizuku al tuo dispositivo</string>
    <string name="adb_pairing_tutorial_content_notification">Una notifica di Shizuku ti aiuterà a completare l\'appaiamento.</string>
    <string name="adb_pairing_tutorial_content_steps">Entra in \"Modalità sviluppatore\" - \"Debug wireless\". Seleziona \"Appaia dispositivo con codice di appaiamento\", vedrai un codice a sei cifre.</string>
    <string name="adb_pairing_tutorial_content_enter_pairing_code">Inserisci il codice nel campo notifica per completare l\'appaiamento.</string>
    <string name="adb_pairing_tutorial_content_notification_blocked">Il processo di appaiamento richiede che tu interagisca con una notifica di Shizuku. Per favore, consenti a Shizuku di pubblicare notifiche.</string>
    <string name="adb_pairing_tutorial_content_miui">Gli utenti MIUI potrebbero dover impostare lo stile di notifica su \"Android\" da \"Notifiche\" - \"pannello notifiche\" nelle impostazioni di sistema.</string>
    <string name="adb_pairing_tutorial_content_samsung">Gli utenti Samsung potrebbero non riuscire a fare si che premendo sulla parte sinistra dell\'opzione \"Debug wireless\" si apra la pagina \"Debug wireless\".</string>
>>>>>>> fefc007e
    <string name="adb_pairing_tutorial_content_finish">Torna a Shizuku e avvia Shizuku.</string>
    <string name="home_root_title">Avvia (per dispositivi rootati)</string>
    <string name="home_adb_button_view_command">Visualizza comando</string>
    <string name="dialog_adb_discovery">Ricerca del servizio di debug wireless</string>
    <string name="dialog_adb_invalid_port">Porta è un numero intero compreso tra 1 e 65535.</string>
    <string name="dialog_wireless_adb_not_enabled">Il debug wireless non è abilitato.
\nNota, per versioni anteriori ad Android 11, per abilitare il debug wireless, è necessaria la connessione al computer.</string>
    <string name="dialog_adb_pairing_message">Inizia l\'appaiamento con i seguenti passaggi: \"Opzioni sviluppatore\" - \"Debug wireless\" - \"Appaiamento del dispositivo tramite codice di associazione\".
\n
\nDopo l\'avvio del processo di appaiamento, potrai inserire il codice.</string>
    <string name="notification_settings">Opzioni di notifica</string>
    <string name="adb_pairing_tutorial_content_network_limation_not_foreground">Alcuni sistemi (come MIUI) non consentono alle app di accedere alla rete quando queste non sono visibili, anche se l\'app utilizza il servizio in primo piano come standard. Disattiva le funzioni di ottimizzazione della batteria per Shizuku su tali sistemi.</string>
    <string name="adb_pairing_tutorial_content_miui_2">In caso contrario, potresti non essere in grado di inserire il codice di appaiamento dalla notifica.</string>
    <string name="home_root_description">Inoltre, Shizuku può essere avviato automaticamente all\'avvio. In caso contrario, controlla se il tuo sistema o l\'opzione app esterne hanno limitato Shizuku.&lt;br&gt;Puoi fare riferimento a %s.</string>
    <string name="home_root_button_start">Avvia</string>
    <string name="home_root_description_sui">Se stai usando Magisk, puoi provare %1$s (un modulo Riru). Per gli utenti root, alla fine sostituirà Shizuku. Nota, le applicazioni esistenti devono essere leggermente modificate per poter essere utilizzate %2$s.</string>
    <string name="home_root_button_restart">Riavvia</string>
    <string name="home_app_management_title">Gestione dell\'applicazione</string>
    <string name="adb_pairing_tutorial_content_network">Shizuku ha bisogno di accedere alla rete locale. È controllato dal permesso di rete.</string>
    <string name="terminal_tutorial_1">Per primo, esporta i files ovunque tu voglia, %1$s e %2$s.</string>
    <string name="terminal_export_files">Esporta files</string>
    <string name="terminal_tutorial_2">Poi usa un qualsiasi editore testi per aprire e modificare %1$s.</string>
    <string name="terminal_tutorial_1_description">Se esistono files con lo stesso nome nella cartella selezionata, saranno cancellati.
\n
\nLa funzione di esportazione usa SAF (Storage Access Framework). Si segnala che MIUI impedisce la funzione SAF. Se utilizzate MIUI, dovrete probabilmente estrarre il file dall\'apk Shizuku o scaricarlo da GitHub.</string>
    <string name="home_terminal_description">Esegui comandi attraverso Shizuku nelle apps terminale che desiderate</string>
    <plurals name="home_app_management_authorized_apps_count">
        <item quantity="one">Applicazione %d autorizzata</item>
        <item quantity="other">Applicazioni %d autorizzate</item>
    </plurals>
    <string name="home_app_management_view_authorized_apps">Premere per gestire le apps autorizzate</string>
    <string name="app_management_menu_get_more">Scarica di più</string>
    <string name="app_management_dialog_adb_is_limited_title">Il permesso di adb è limitato</string>
    <string name="app_management_dialog_adb_is_limited_message">È molto probabile che il fabbricante del tuo dispositivo limiti i permessi di adb.&lt;p&gt;Ci potrebbe essere una soluzione per il vostro dispositivo in &lt;b&gt;&lt;a href=\"%1$s\"&gt;questo documento&lt;/a&gt;&lt;/b&gt;.</string>
    <string name="app_management_item_summary_requires_root">* richiede Shizuku in modalità root</string>
    <string name="home_learn_more_title">Impara Shizuku</string>
    <string name="home_learn_more_description">Impara a sviluppare con Shizuku o scarica apps che usano Shizuku</string>
    <string name="home_terminal_title">Utilizza Shizuku nell\'app terminale</string>
</resources><|MERGE_RESOLUTION|>--- conflicted
+++ resolved
@@ -28,17 +28,6 @@
     <string name="adb_pairing_requires_multi_window">Entra prima in modalità schermo diviso (multi-finestra).</string>
     <string name="adb_pairing_requires_multi_window_reason">"Il sistema richiede che la finestra di dialogo di appaiamento sia sempre visibile, l\'utilizzo della modalità schermo diviso è l\'unico modo per rendere visibili contemporaneamente  l\'app e la finestra di dialogo di sistema."</string>
     <string name="adb_error_key_store">Impossibile generare la chiave per il debug wireless.
-<<<<<<< HEAD
-\nCiò potrebbe essere dovuto al fatto che il meccanismo KeyStore di questo dispositivo è rotto.</string>
-    <string name="adb_pair_required">Si prega di eseguire prima la fase di associazione.</string>
-    <string name="development_settings">Opzioni per gli sviluppatori</string>
-    <string name="adb_pairing_tutorial_title">Associa Shizuku al tuo dispositivo</string>
-    <string name="adb_pairing_tutorial_content_notification">Una notifica da Shizuku ti aiuterà a completare l\'abbinamento.</string>
-    <string name="adb_pairing_tutorial_content_steps">Inserisci \"Opzioni sviluppatore\" - \"Debug wireless\". Seleziona \"Associa dispositivo con codice di associazione\", vedrai un codice a sei cifre.</string>
-    <string name="adb_pairing_tutorial_content_enter_pairing_code">Inserisci il codice nella notifica per completare l\'associazione.</string>
-    <string name="adb_pairing_tutorial_content_notification_blocked">Il processo di associazione richiede che tu interagisca con una notifica da Shizuku. Per favore, consenti a Shizuku di pubblicare notifiche.</string>
-    <string name="adb_pairing_tutorial_content_miui">Gli utenti MIUI potrebbero dover cambiare lo stile di notifica su \"Android\" da \"Notifiche\" - \"Sfumatura notifiche\" nelle impostazioni di sistema.</string>
-=======
 \nCiò potrebbe essere dovuto ad una disfunzione del meccanismo KeyStore di questo dispositivo.</string>
     <string name="adb_pair_required">Si prega di eseguire prima la fase di appaiamento.</string>
     <string name="development_settings">Modalitá sviluppatore</string>
@@ -48,8 +37,6 @@
     <string name="adb_pairing_tutorial_content_enter_pairing_code">Inserisci il codice nel campo notifica per completare l\'appaiamento.</string>
     <string name="adb_pairing_tutorial_content_notification_blocked">Il processo di appaiamento richiede che tu interagisca con una notifica di Shizuku. Per favore, consenti a Shizuku di pubblicare notifiche.</string>
     <string name="adb_pairing_tutorial_content_miui">Gli utenti MIUI potrebbero dover impostare lo stile di notifica su \"Android\" da \"Notifiche\" - \"pannello notifiche\" nelle impostazioni di sistema.</string>
-    <string name="adb_pairing_tutorial_content_samsung">Gli utenti Samsung potrebbero non riuscire a fare si che premendo sulla parte sinistra dell\'opzione \"Debug wireless\" si apra la pagina \"Debug wireless\".</string>
->>>>>>> fefc007e
     <string name="adb_pairing_tutorial_content_finish">Torna a Shizuku e avvia Shizuku.</string>
     <string name="home_root_title">Avvia (per dispositivi rootati)</string>
     <string name="home_adb_button_view_command">Visualizza comando</string>
