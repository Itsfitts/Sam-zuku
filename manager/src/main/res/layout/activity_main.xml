<?xml version="1.0" encoding="utf-8"?>
<android.support.v7.widget.RecyclerView
    xmlns:android="http://schemas.android.com/apk/res/android"
    xmlns:app="http://schemas.android.com/apk/res-auto"
    android:id="@android:id/list"
    android:layout_width="match_parent"
    android:layout_height="match_parent"
<<<<<<< HEAD
    tools:context="moe.shizuku.manager.MainActivity">

    <LinearLayout
        android:layout_width="match_parent"
        android:layout_height="wrap_content"
        android:orientation="vertical"
        android:paddingBottom="@dimen/activity_vertical_margin"
        android:paddingLeft="@dimen/activity_horizontal_margin"
        android:paddingRight="@dimen/activity_horizontal_margin"
        android:paddingTop="@dimen/activity_vertical_margin"
        android:clipToPadding="false"
        android:animateLayoutChanges="true"
        tools:context="rikka.appops.SystemPluginActivity">

        <android.support.v7.widget.CardView
            android:id="@+id/status"
            android:layout_width="match_parent"
            android:layout_height="match_parent"
            android:clickable="true"
            android:focusable="true"
            android:stateListAnimator="@animator/raise"
            android:foreground="?android:attr/selectableItemBackground"
            app:cardCornerRadius="2dp"
            app:cardElevation="2dp">

            <LinearLayout
                android:layout_width="match_parent"
                android:layout_height="wrap_content"
                android:orientation="vertical">

                <ImageView
                    android:id="@+id/status_icon"
                    android:layout_width="match_parent"
                    android:layout_height="wrap_content"
                    android:padding="24dp"
                    android:importantForAccessibility="no"
                    android:src="@drawable/ic_server_error_48dp"
                    android:background="@color/status_warning"
                    android:tint="?android:attr/textColorPrimaryInverse"
                    android:scaleType="center"/>

                <TextView
                    android:id="@+id/status_text"
                    android:layout_width="match_parent"
                    android:layout_height="wrap_content"
                    android:paddingStart="16dp"
                    android:paddingEnd="16dp"
                    android:padding="8dp"
                    android:textColor="@color/status_warning"
                    android:gravity="center"
                    android:fontFamily="sans-serif-medium"
                    android:textSize="16sp"
                    android:lineSpacingExtra="2dp"
                    tools:text="Running (version 10)"/>

            </LinearLayout>

        </android.support.v7.widget.CardView>

        <android.support.v7.widget.CardView
            android:id="@+id/apps"
            android:layout_width="match_parent"
            android:layout_height="match_parent"
            android:stateListAnimator="@animator/raise"
            android:foreground="?android:attr/selectableItemBackground"
            android:visibility="gone"
            android:clickable="true"
            android:focusable="true"
            tools:visibility="visible"
            style="@style/Card">

            <LinearLayout
                android:layout_width="match_parent"
                android:layout_height="wrap_content"
                android:orientation="vertical">

                <moe.shizuku.manager.widget.HtmlTextView
                    android:id="@+id/authorized_apps_count"
                    android:layout_width="match_parent"
                    android:layout_height="wrap_content"
                    android:paddingTop="16dp"
                    android:paddingStart="16dp"
                    android:paddingEnd="16dp"
                    android:textSize="16sp"
                    android:textAppearance="@android:style/TextAppearance.Material.Body2"
                    app:textHtml="@string/app_name"/>

                <moe.shizuku.manager.widget.HtmlTextView
                    android:layout_width="match_parent"
                    android:layout_height="wrap_content"
                    android:paddingStart="16dp"
                    android:paddingEnd="16dp"
                    android:paddingTop="4dp"
                    android:paddingBottom="16dp"
                    android:textColor="?android:textColorSecondary"
                    app:textHtml="@string/view_authorized_apps"/>

            </LinearLayout>

        </android.support.v7.widget.CardView>

        <android.support.v7.widget.CardView
            android:id="@+id/root"
            android:layout_width="match_parent"
            android:layout_height="match_parent"
            style="@style/Card">

            <LinearLayout
                android:layout_width="match_parent"
                android:layout_height="wrap_content"
                android:orientation="vertical">

                <moe.shizuku.manager.widget.HtmlTextView
                    android:layout_width="match_parent"
                    android:layout_height="wrap_content"
                    android:paddingTop="16dp"
                    android:paddingStart="16dp"
                    android:paddingEnd="16dp"
                    android:paddingBottom="16dp"
                    android:textSize="16sp"
                    android:textAppearance="@android:style/TextAppearance.Material.Body2"
                    app:textHtml="@string/start_server_title_root"/>

                <!--<moe.shizuku.manager.widget.HtmlTextView
                    android:layout_width="match_parent"
                    android:layout_height="wrap_content"
                    android:paddingStart="16dp"
                    android:paddingEnd="16dp"
                    android:paddingTop="4dp"
                    android:paddingBottom="16dp"
                    android:textColor="?android:textColorSecondary"
                    app:textHtml="@string/start_server_summary_root"/>-->

                <TextView
                    android:id="@+id/start"
                    android:text="@string/server_start"
                    android:drawableStart="@drawable/ic_server_start_24dp"
                    style="@style/CardButton"
                    android:enabled="false"/>

                <TextView
                    android:id="@+id/restart"
                    android:text="@string/server_restart"
                    android:drawableStart="@drawable/ic_server_restart"
                    style="@style/CardButton"
                    android:enabled="false"
                    android:visibility="gone"/>

            </LinearLayout>

        </android.support.v7.widget.CardView>

        <android.support.v7.widget.CardView
            android:id="@+id/adb"
            android:layout_width="match_parent"
            android:layout_height="match_parent"
            android:clickable="true"
            android:focusable="true"
            android:stateListAnimator="@animator/raise"
            android:background="?android:attr/selectableItemBackground"
            style="@style/Card">

            <LinearLayout
                android:layout_width="match_parent"
                android:layout_height="wrap_content"
                android:orientation="vertical">

                <moe.shizuku.manager.widget.HtmlTextView
                    android:layout_width="match_parent"
                    android:layout_height="wrap_content"
                    android:paddingTop="16dp"
                    android:paddingStart="16dp"
                    android:paddingEnd="16dp"
                    android:textSize="16sp"
                    android:textAppearance="@android:style/TextAppearance.Material.Body2"
                    app:textHtml="@string/start_server_title_adb"/>

                <moe.shizuku.manager.widget.HtmlTextView
                    android:id="@+id/adb_text"
                    android:layout_width="match_parent"
                    android:layout_height="wrap_content"
                    android:paddingStart="16dp"
                    android:paddingEnd="16dp"
                    android:paddingTop="4dp"
                    android:paddingBottom="16dp"
                    android:textColor="?android:textColorSecondary"
                    app:textHtml="@string/start_server_summary_adb"/>

                <TextView
                    android:id="@+id/copy"
                    android:text="@string/copy_command"
                    android:drawableStart="@drawable/ic_content_copy_24dp"
                    style="@style/CardButton"/>

                <TextView
                    android:id="@+id/send"
                    android:text="@string/send_command"
                    android:drawableStart="@drawable/ic_send_24dp"
                    style="@style/CardButton"/>

            </LinearLayout>

        </android.support.v7.widget.CardView>

    </LinearLayout>

</ScrollView>
=======
    android:paddingTop="4dp"
    android:paddingBottom="4dp"
    android:clipToPadding="false"
    app:layoutManager="android.support.v7.widget.LinearLayoutManager">

</android.support.v7.widget.RecyclerView>
>>>>>>> 9f5253da
<|MERGE_RESOLUTION|>--- conflicted
+++ resolved
@@ -5,219 +5,9 @@
     android:id="@android:id/list"
     android:layout_width="match_parent"
     android:layout_height="match_parent"
-<<<<<<< HEAD
-    tools:context="moe.shizuku.manager.MainActivity">
-
-    <LinearLayout
-        android:layout_width="match_parent"
-        android:layout_height="wrap_content"
-        android:orientation="vertical"
-        android:paddingBottom="@dimen/activity_vertical_margin"
-        android:paddingLeft="@dimen/activity_horizontal_margin"
-        android:paddingRight="@dimen/activity_horizontal_margin"
-        android:paddingTop="@dimen/activity_vertical_margin"
-        android:clipToPadding="false"
-        android:animateLayoutChanges="true"
-        tools:context="rikka.appops.SystemPluginActivity">
-
-        <android.support.v7.widget.CardView
-            android:id="@+id/status"
-            android:layout_width="match_parent"
-            android:layout_height="match_parent"
-            android:clickable="true"
-            android:focusable="true"
-            android:stateListAnimator="@animator/raise"
-            android:foreground="?android:attr/selectableItemBackground"
-            app:cardCornerRadius="2dp"
-            app:cardElevation="2dp">
-
-            <LinearLayout
-                android:layout_width="match_parent"
-                android:layout_height="wrap_content"
-                android:orientation="vertical">
-
-                <ImageView
-                    android:id="@+id/status_icon"
-                    android:layout_width="match_parent"
-                    android:layout_height="wrap_content"
-                    android:padding="24dp"
-                    android:importantForAccessibility="no"
-                    android:src="@drawable/ic_server_error_48dp"
-                    android:background="@color/status_warning"
-                    android:tint="?android:attr/textColorPrimaryInverse"
-                    android:scaleType="center"/>
-
-                <TextView
-                    android:id="@+id/status_text"
-                    android:layout_width="match_parent"
-                    android:layout_height="wrap_content"
-                    android:paddingStart="16dp"
-                    android:paddingEnd="16dp"
-                    android:padding="8dp"
-                    android:textColor="@color/status_warning"
-                    android:gravity="center"
-                    android:fontFamily="sans-serif-medium"
-                    android:textSize="16sp"
-                    android:lineSpacingExtra="2dp"
-                    tools:text="Running (version 10)"/>
-
-            </LinearLayout>
-
-        </android.support.v7.widget.CardView>
-
-        <android.support.v7.widget.CardView
-            android:id="@+id/apps"
-            android:layout_width="match_parent"
-            android:layout_height="match_parent"
-            android:stateListAnimator="@animator/raise"
-            android:foreground="?android:attr/selectableItemBackground"
-            android:visibility="gone"
-            android:clickable="true"
-            android:focusable="true"
-            tools:visibility="visible"
-            style="@style/Card">
-
-            <LinearLayout
-                android:layout_width="match_parent"
-                android:layout_height="wrap_content"
-                android:orientation="vertical">
-
-                <moe.shizuku.manager.widget.HtmlTextView
-                    android:id="@+id/authorized_apps_count"
-                    android:layout_width="match_parent"
-                    android:layout_height="wrap_content"
-                    android:paddingTop="16dp"
-                    android:paddingStart="16dp"
-                    android:paddingEnd="16dp"
-                    android:textSize="16sp"
-                    android:textAppearance="@android:style/TextAppearance.Material.Body2"
-                    app:textHtml="@string/app_name"/>
-
-                <moe.shizuku.manager.widget.HtmlTextView
-                    android:layout_width="match_parent"
-                    android:layout_height="wrap_content"
-                    android:paddingStart="16dp"
-                    android:paddingEnd="16dp"
-                    android:paddingTop="4dp"
-                    android:paddingBottom="16dp"
-                    android:textColor="?android:textColorSecondary"
-                    app:textHtml="@string/view_authorized_apps"/>
-
-            </LinearLayout>
-
-        </android.support.v7.widget.CardView>
-
-        <android.support.v7.widget.CardView
-            android:id="@+id/root"
-            android:layout_width="match_parent"
-            android:layout_height="match_parent"
-            style="@style/Card">
-
-            <LinearLayout
-                android:layout_width="match_parent"
-                android:layout_height="wrap_content"
-                android:orientation="vertical">
-
-                <moe.shizuku.manager.widget.HtmlTextView
-                    android:layout_width="match_parent"
-                    android:layout_height="wrap_content"
-                    android:paddingTop="16dp"
-                    android:paddingStart="16dp"
-                    android:paddingEnd="16dp"
-                    android:paddingBottom="16dp"
-                    android:textSize="16sp"
-                    android:textAppearance="@android:style/TextAppearance.Material.Body2"
-                    app:textHtml="@string/start_server_title_root"/>
-
-                <!--<moe.shizuku.manager.widget.HtmlTextView
-                    android:layout_width="match_parent"
-                    android:layout_height="wrap_content"
-                    android:paddingStart="16dp"
-                    android:paddingEnd="16dp"
-                    android:paddingTop="4dp"
-                    android:paddingBottom="16dp"
-                    android:textColor="?android:textColorSecondary"
-                    app:textHtml="@string/start_server_summary_root"/>-->
-
-                <TextView
-                    android:id="@+id/start"
-                    android:text="@string/server_start"
-                    android:drawableStart="@drawable/ic_server_start_24dp"
-                    style="@style/CardButton"
-                    android:enabled="false"/>
-
-                <TextView
-                    android:id="@+id/restart"
-                    android:text="@string/server_restart"
-                    android:drawableStart="@drawable/ic_server_restart"
-                    style="@style/CardButton"
-                    android:enabled="false"
-                    android:visibility="gone"/>
-
-            </LinearLayout>
-
-        </android.support.v7.widget.CardView>
-
-        <android.support.v7.widget.CardView
-            android:id="@+id/adb"
-            android:layout_width="match_parent"
-            android:layout_height="match_parent"
-            android:clickable="true"
-            android:focusable="true"
-            android:stateListAnimator="@animator/raise"
-            android:background="?android:attr/selectableItemBackground"
-            style="@style/Card">
-
-            <LinearLayout
-                android:layout_width="match_parent"
-                android:layout_height="wrap_content"
-                android:orientation="vertical">
-
-                <moe.shizuku.manager.widget.HtmlTextView
-                    android:layout_width="match_parent"
-                    android:layout_height="wrap_content"
-                    android:paddingTop="16dp"
-                    android:paddingStart="16dp"
-                    android:paddingEnd="16dp"
-                    android:textSize="16sp"
-                    android:textAppearance="@android:style/TextAppearance.Material.Body2"
-                    app:textHtml="@string/start_server_title_adb"/>
-
-                <moe.shizuku.manager.widget.HtmlTextView
-                    android:id="@+id/adb_text"
-                    android:layout_width="match_parent"
-                    android:layout_height="wrap_content"
-                    android:paddingStart="16dp"
-                    android:paddingEnd="16dp"
-                    android:paddingTop="4dp"
-                    android:paddingBottom="16dp"
-                    android:textColor="?android:textColorSecondary"
-                    app:textHtml="@string/start_server_summary_adb"/>
-
-                <TextView
-                    android:id="@+id/copy"
-                    android:text="@string/copy_command"
-                    android:drawableStart="@drawable/ic_content_copy_24dp"
-                    style="@style/CardButton"/>
-
-                <TextView
-                    android:id="@+id/send"
-                    android:text="@string/send_command"
-                    android:drawableStart="@drawable/ic_send_24dp"
-                    style="@style/CardButton"/>
-
-            </LinearLayout>
-
-        </android.support.v7.widget.CardView>
-
-    </LinearLayout>
-
-</ScrollView>
-=======
     android:paddingTop="4dp"
     android:paddingBottom="4dp"
     android:clipToPadding="false"
     app:layoutManager="android.support.v7.widget.LinearLayoutManager">
 
-</android.support.v7.widget.RecyclerView>
->>>>>>> 9f5253da
+</android.support.v7.widget.RecyclerView>