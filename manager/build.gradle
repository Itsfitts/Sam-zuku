import java.nio.file.Paths
import com.android.build.gradle.internal.tasks.CompileArtProfileTask

plugins {
    id('com.android.application')
    id('org.jetbrains.kotlin.android')
    id('dev.rikka.tools.refine')
    id('dev.rikka.tools.autoresconfig')
    id('dev.rikka.tools.materialthemebuilder')
}

android {
    namespace 'moe.shizuku.manager'
    defaultConfig {
        applicationId "moe.shizuku.privileged.api"
        versionCode rootProject.ext.versionCode
        versionName rootProject.ext.versionName
        externalNativeBuild {
            cmake {
                arguments '-DANDROID_STL=none'
                arguments '-DANDROID_SUPPORT_FLEXIBLE_PAGE_SIZES=ON'
            }
        }
    }
    buildFeatures {
        buildConfig true
        viewBinding true
        prefab true
        buildConfig true
    }
    signingConfigs {
        sign
    }
    buildTypes {
        debug {
            signingConfig signingConfigs.sign
        }
        release {
            signingConfig signingConfigs.sign
            minifyEnabled true
            shrinkResources true
            vcsInfo.include false
            proguardFiles 'proguard-rules.pro'
        }
    }
    externalNativeBuild {
        cmake {
            path 'src/main/jni/CMakeLists.txt'
            version = "3.31.0+"
        }
    }
<<<<<<< HEAD
=======
    kotlinOptions {
        jvmTarget = "21"
    }
>>>>>>> 16d28799
    packagingOptions {
        jniLibs {
            useLegacyPackaging true
        }
        resources {
            excludes += ['**']
        }
    }
    dependenciesInfo {
        includeInApk false
    }
    lint {
        checkReleaseBuilds false
    }
    ndkVersion "27.2.12479018"
}

autoResConfig {
    generatedClassFullName = "rikka.shizuku.manager.ShizukuLocales"
    generateRes = false
    generatedArrayFirstItem = "SYSTEM"
    generateLocaleConfig = true
}

materialThemeBuilder {
    themes {
        shizuku {
            primaryColor = "#3F51B5"
            lightThemeFormat = "Theme.Material3.Light.%s"
            lightThemeParent = "Theme.Material3.Light.Rikka"
            darkThemeFormat = "Theme.Material3.Dark.%s"
            darkThemeParent = "Theme.Material3.Dark.Rikka"
        }
    }
    generatePalette = true
    generateTextColors = true
}

def collapseReleaseResourceNames = task('collapseReleaseResourceNames').doLast {
    def aapt2 = Paths.get(project.android.sdkDirectory.path, 'build-tools', project.android.buildToolsVersion, 'aapt2')
    def zip = Paths.get(project.buildDir.path, 'intermediates',
            'optimized_processed_res', 'release', 'optimizeReleaseResources', 'resources-release-optimize.ap_')
    def optimized = new File("${zip}.opt")
    def cmd = exec {
        commandLine aapt2, 'optimize', '--collapse-resource-names',
                '--resources-config-path', 'aapt2-resources.cfg',
                '-o', optimized, zip
        ignoreExitValue false
    }
    if (cmd.exitValue == 0) {
        delete(zip)
        optimized.renameTo("$zip")
    }
}

afterEvaluate {
    tasks.getByName('optimizeReleaseResources').finalizedBy(collapseReleaseResourceNames)
    tasks.getByName('preReleaseBuild').dependsOn(':shell:assembleRelease')
    tasks.getByName('preDebugBuild').dependsOn(':shell:assembleDebug')
}

android.applicationVariants.configureEach { variant ->
    variant.outputs.configureEach {
        outputFileName = "shizuku-v${variant.versionName}-${variant.name}.apk"

        variant.assembleProvider.get().doLast {
            def outDir = new File(rootDir, "out")
            def mappingDir = new File(outDir, "mapping").absolutePath
            def apkDir = new File(outDir, "apk").absolutePath

            if (variant.getBuildType().isMinifyEnabled()) {
                copy {
                    from variant.mappingFileProvider.get()
                    into mappingDir
                    rename { String fileName -> "mapping-${variant.versionName}.txt" }
                }
                copy {
                    from outputFile
                    into apkDir
                }
            }
        }
    }
}

tasks.withType(CompileArtProfileTask.class).configureEach {
    enabled = false
}
configurations.configureEach {
    exclude group: 'androidx.appcompat', module: 'appcompat'
    exclude group: 'androidx.profileinstaller', module: 'profileinstaller'
}

dependencies {
<<<<<<< HEAD
    implementation fileTree(dir: 'libs', include: ['*.jar'])
    testImplementation 'junit:junit:4.13.2'
    androidTestImplementation 'androidx.test:runner:1.6.2'
    androidTestImplementation 'androidx.test.espresso:espresso-core:3.6.1'
=======
>>>>>>> 16d28799
    implementation 'org.jetbrains.kotlinx:kotlinx-coroutines-core:1.10.2'
    implementation 'org.jetbrains.kotlinx:kotlinx-coroutines-android:1.10.2'

    implementation project(':server')
    implementation project(':rish')
    implementation project(':starter')
    implementation project(':api')
    implementation project(':provider')

    implementation libs.hidden.compat
    compileOnly libs.hidden.stub

    implementation 'androidx.browser:browser:1.8.0'
    implementation 'androidx.core:core-ktx:1.16.0'
<<<<<<< HEAD
    implementation 'androidx.fragment:fragment-ktx:1.8.6'
=======
    implementation 'androidx.fragment:fragment-ktx:1.8.7'
>>>>>>> 16d28799
    implementation 'androidx.recyclerview:recyclerview:1.4.0'
    implementation 'androidx.lifecycle:lifecycle-viewmodel-ktx:2.9.0'
    implementation 'androidx.lifecycle:lifecycle-livedata-ktx:2.9.0'
    implementation 'androidx.preference:preference-ktx:1.2.1'

    implementation 'com.google.android.material:material:1.12.0'

    implementation 'com.github.topjohnwu.libsu:core:6.0.0'

    implementation 'dev.rikka.rikkax.appcompat:appcompat:1.6.1'
    implementation 'dev.rikka.rikkax.compatibility:compatibility:2.0.0'
    implementation 'dev.rikka.rikkax.core:core-ktx:1.4.1'
    implementation 'dev.rikka.rikkax.material:material:2.7.2'
    implementation 'dev.rikka.rikkax.material:material-preference:2.0.0'
    implementation 'dev.rikka.rikkax.html:html-ktx:1.1.2'
    implementation 'dev.rikka.rikkax.recyclerview:recyclerview-adapter:1.3.0'
    implementation 'dev.rikka.rikkax.recyclerview:recyclerview-ktx:1.3.2'
    implementation 'dev.rikka.rikkax.insets:insets:1.3.0'
    implementation 'dev.rikka.rikkax.layoutinflater:layoutinflater:1.3.0'
    implementation 'dev.rikka.rikkax.widget:borderview:1.1.0'
    implementation 'dev.rikka.rikkax.preference:simplemenu-preference:1.0.3'
    implementation 'dev.rikka.rikkax.lifecycle:lifecycle-resource-livedata:1.0.1'
    implementation 'dev.rikka.rikkax.lifecycle:lifecycle-shared-viewmodel:1.0.1'
    implementation 'dev.rikka.rikkax.lifecycle:lifecycle-viewmodel-lazy:2.0.0'

    implementation 'io.github.vvb2060.ndk:boringssl:20250114'
<<<<<<< HEAD
    implementation 'dev.rikka.ndk.thirdparty:cxx:1.2.0'
=======
    implementation 'org.lsposed.libcxx:libcxx:27.0.12077973'
>>>>>>> 16d28799

    implementation 'org.lsposed.hiddenapibypass:hiddenapibypass:6.1'

    implementation 'org.bouncycastle:bcpkix-jdk18on:1.80'

    implementation 'me.zhanghai.android.appiconloader:appiconloader:1.5.0'
}

apply from: rootProject.file('signing.gradle')<|MERGE_RESOLUTION|>--- conflicted
+++ resolved
@@ -1,5 +1,6 @@
+import com.android.build.gradle.internal.tasks.CompileArtProfileTask
+
 import java.nio.file.Paths
-import com.android.build.gradle.internal.tasks.CompileArtProfileTask
 
 plugins {
     id('com.android.application')
@@ -18,7 +19,6 @@
         externalNativeBuild {
             cmake {
                 arguments '-DANDROID_STL=none'
-                arguments '-DANDROID_SUPPORT_FLEXIBLE_PAGE_SIZES=ON'
             }
         }
     }
@@ -26,7 +26,6 @@
         buildConfig true
         viewBinding true
         prefab true
-        buildConfig true
     }
     signingConfigs {
         sign
@@ -49,12 +48,9 @@
             version = "3.31.0+"
         }
     }
-<<<<<<< HEAD
-=======
     kotlinOptions {
         jvmTarget = "21"
     }
->>>>>>> 16d28799
     packagingOptions {
         jniLibs {
             useLegacyPackaging true
@@ -69,7 +65,6 @@
     lint {
         checkReleaseBuilds false
     }
-    ndkVersion "27.2.12479018"
 }
 
 autoResConfig {
@@ -149,13 +144,6 @@
 }
 
 dependencies {
-<<<<<<< HEAD
-    implementation fileTree(dir: 'libs', include: ['*.jar'])
-    testImplementation 'junit:junit:4.13.2'
-    androidTestImplementation 'androidx.test:runner:1.6.2'
-    androidTestImplementation 'androidx.test.espresso:espresso-core:3.6.1'
-=======
->>>>>>> 16d28799
     implementation 'org.jetbrains.kotlinx:kotlinx-coroutines-core:1.10.2'
     implementation 'org.jetbrains.kotlinx:kotlinx-coroutines-android:1.10.2'
 
@@ -170,11 +158,7 @@
 
     implementation 'androidx.browser:browser:1.8.0'
     implementation 'androidx.core:core-ktx:1.16.0'
-<<<<<<< HEAD
-    implementation 'androidx.fragment:fragment-ktx:1.8.6'
-=======
     implementation 'androidx.fragment:fragment-ktx:1.8.7'
->>>>>>> 16d28799
     implementation 'androidx.recyclerview:recyclerview:1.4.0'
     implementation 'androidx.lifecycle:lifecycle-viewmodel-ktx:2.9.0'
     implementation 'androidx.lifecycle:lifecycle-livedata-ktx:2.9.0'
@@ -201,11 +185,7 @@
     implementation 'dev.rikka.rikkax.lifecycle:lifecycle-viewmodel-lazy:2.0.0'
 
     implementation 'io.github.vvb2060.ndk:boringssl:20250114'
-<<<<<<< HEAD
-    implementation 'dev.rikka.ndk.thirdparty:cxx:1.2.0'
-=======
     implementation 'org.lsposed.libcxx:libcxx:27.0.12077973'
->>>>>>> 16d28799
 
     implementation 'org.lsposed.hiddenapibypass:hiddenapibypass:6.1'
 
