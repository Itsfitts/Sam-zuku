# Shizuku

## 免责声明

此为 Shizuku 的 **分叉版本**。若您需寻找 Rikka 开发的官方 Shizuku，此处并非正确渠道。  
请访问 [**_官方仓库_**](https://github.com/RikkaApps/Shizuku)

### 本仓库的变更

- 随机化 `/data/local/tmp/shizuku` 目录名称
- 自动删除 `/data/local/tmp/shizuku_starter` 文件
- 在 userdebug ROM 上启用 ADB root 权限
- 支持非 Root 设备自启动
- 通过 GitHub Actions 自动构建并发布 APK 至 GitHub Releases

### 自启动功能用法

1. 按照无线 ADB 配对流程配置 Shizuku
2. 在 `设置` 中启用 `开机启动（无线调试）`
   - 启用前需先授予 `WRITE_SECURE_SETTINGS` 权限（可通过 `rish` 或连接电脑调试完成）
   - 执行以下命令 `adb shell pm grant moe.shizuku.privileged.api android.permission.WRITE_SECURE_SETTINGS`


> [!CAUTION]
> `WRITE_SECURE_SETTINGS` 为高危权限，仅建议明确风险后启用。开发者对后续可能产生的后果不承担责任。

> [!NOTE]
> 服务自动重启功能未经充分测试

## Background

When developing apps that requires root, the most common method is to run some commands in the su shell. For example, there is an app that uses the `pm enable/disable` command to enable/disable components.

This method has very big disadvantages:

1. **Extremely slow** (Multiple process creation)
2. Needs to process texts (**Super unreliable**)
3. The possibility is limited to available commands
4. Even if ADB has sufficient permissions, the app requires root privileges to run

Shizuku uses a completely different way. See detailed description below.

## User guide & Download

<https://shizuku.rikka.app/>

## How does Shizuku work?

First, we need to talk about how app use system APIs. For example, if the app wants to get installed apps, we all know we should use `PackageManager#getInstalledPackages()`. This is actually an interprocess communication (IPC) process of the app process and system server process, just the Android framework did the inner works for us.

Android uses `binder` to do this type of IPC. `Binder` allows the server-side to learn the uid and pid of the client-side, so that the system server can check if the app has the permission to do the operation.

Usually, if there is a "manager" (e.g., `PackageManager`) for apps to use, there should be a "service" (e.g., `PackageManagerService`) in the system server process. We can simply think if the app holds the `binder` of the "service", it can communicate with the "service". The app process will receive binders of system services on start.

Shizuku guides users to run a process, Shizuku server, with root or ADB first. When the app starts, the `binder` to Shizuku server will also be sent to the app.

The most important feature Shizuku provides is something like be a middle man to receive requests from the app, sent them to the system server, and send back the results. You can see the `transactRemote` method in `rikka.shizuku.server.ShizukuService` class, and `moe.shizuku.api.ShizukuBinderWrapper` class for the detail.

So, we reached our goal, to use system APIs with higher permission. And to the app, it is almost identical to the use of system APIs directly.

## Developer guide

### API & sample

https://github.com/RikkaApps/Shizuku-API

### Migrating from pre-v11

> Existing applications still works, of course.

https://github.com/RikkaApps/Shizuku-API#migration-guide-for-existing-applications-use-shizuku-pre-v11

### Attention

1. ADB permissions are limited

   ADB has limited permissions and different on various system versions. You can see permissions granted to ADB [here](https://github.com/aosp-mirror/platform_frameworks_base/blob/master/packages/Shell/AndroidManifest.xml).

   Before calling the API, you can use `ShizukuService#getUid` to check if Shizuku is running user ADB, or use `ShizukuService#checkPermission` to check if the server has sufficient permissions.

2. Hidden API limitation from Android 9

   As of Android 9, the usage of the hidden APIs is limited for normal apps. Please use other methods (such as <https://github.com/LSPosed/AndroidHiddenApiBypass>).

3. Android 8.0 & ADB

   At present, the way Shizuku service gets the app process is to combine `IActivityManager#registerProcessObserver` and `IActivityManager#registerUidObserver` (26+) to ensure that the app process will be sent when the app starts. However, on API 26, ADB lacks permissions to use `registerUidObserver`, so if you need to use Shizuku in a process that might not be started by an Activity, it is recommended to trigger the send binder by starting a transparent activity.

4. Direct use of `transactRemote` requires attention

   * The API may be different under different Android versions, please be sure to check it carefully. Also, the `android.app.IActivityManager` has the aidl form in API 26 and later, and `android.app.IActivityManager$Stub` exists only on API 26.

   * `SystemServiceHelper.getTransactionCode` may not get the correct transaction code, such as `android.content.pm.IPackageManager$Stub.TRANSACTION_getInstalledPackages` does not exist on API 25 and there is `android.content.pm.IPackageManager$Stub.TRANSACTION_getInstalledPackages_47` (this situation has been dealt with, but it is not excluded that there may be other circumstances). This problem is not encountered with the `ShizukuBinderWrapper` method.

## Developing Shizuku itself

### Build

- Clone with `git clone --recurse-submodules`
- Run gradle task `:manager:assembleDebug` or `:manager:assembleRelease`

The `:manager:assembleDebug` task generates a debuggable server. You can attach a debugger to `shizuku_server` to debug the server. Be aware that, in Android Studio, "Run/Debug configurations" - "Always install with package manager" should be checked, so that the server will use the latest code.

## License

<<<<<<< HEAD
The code for this project is available under the Apache-2.0 license.

### Exceptions

* You are **FORBIDDEN** to use image files listed below in any way (unless for displaying Shizuku itself).

  ```
  manager/src/main/res/mipmap-hdpi/ic_launcher.png
  manager/src/main/res/mipmap-hdpi/ic_launcher_background.png
  manager/src/main/res/mipmap-hdpi/ic_launcher_foreground.png
  manager/src/main/res/mipmap-xhdpi/ic_launcher.png
  manager/src/main/res/mipmap-xhdpi/ic_launcher_background.png
  manager/src/main/res/mipmap-xhdpi/ic_launcher_foreground.png
  manager/src/main/res/mipmap-xxhdpi/ic_launcher.png
  manager/src/main/res/mipmap-xxhdpi/ic_launcher_background.png
  manager/src/main/res/mipmap-xxhdpi/ic_launcher_foreground.png
  manager/src/main/res/mipmap-xxxhdpi/ic_launcher.png
  manager/src/main/res/mipmap-xxxhdpi/ic_launcher_background.png
  manager/src/main/res/mipmap-xxxhdpi/ic_launcher_foreground.png
  ```

* For the project as a whole, it is not free.
You are **FORBIDDEN** to distribute the apk compiled by **you**
(including modified, e.g., rename app name "Shizuku" to something else)
to any store (IBNLT Google Play Store, F-Droid, Amazon Appstore etc.).

## 鸣谢

- [RikkaApps/Shizuku](https://github.com/RikkaApps/Shizuku)

- [pixincreate/Shizuku](https://github.com/pixincreate/Shizuku)

- ...
=======
All code files in this project are licensed under Apache 2.0

Under Apache 2.0 section 6, specifically:

* You are **FORBIDDEN** to use `manager/src/main/res/mipmap*/ic_launcher*.png` image files, unless for displaying Shizuku itself.

* You are **FORBIDDEN** to distribute the apk that use Shizuku as name
or use `moe.shizuku.privileged.api` as application id or declare `moe.shizuku.manager.permission.*` permission
to any store (IBNLT Google Play Store, F-Droid, Amazon Appstore etc.).
>>>>>>> 16d28799
<|MERGE_RESOLUTION|>--- conflicted
+++ resolved
@@ -103,41 +103,6 @@
 
 ## License
 
-<<<<<<< HEAD
-The code for this project is available under the Apache-2.0 license.
-
-### Exceptions
-
-* You are **FORBIDDEN** to use image files listed below in any way (unless for displaying Shizuku itself).
-
-  ```
-  manager/src/main/res/mipmap-hdpi/ic_launcher.png
-  manager/src/main/res/mipmap-hdpi/ic_launcher_background.png
-  manager/src/main/res/mipmap-hdpi/ic_launcher_foreground.png
-  manager/src/main/res/mipmap-xhdpi/ic_launcher.png
-  manager/src/main/res/mipmap-xhdpi/ic_launcher_background.png
-  manager/src/main/res/mipmap-xhdpi/ic_launcher_foreground.png
-  manager/src/main/res/mipmap-xxhdpi/ic_launcher.png
-  manager/src/main/res/mipmap-xxhdpi/ic_launcher_background.png
-  manager/src/main/res/mipmap-xxhdpi/ic_launcher_foreground.png
-  manager/src/main/res/mipmap-xxxhdpi/ic_launcher.png
-  manager/src/main/res/mipmap-xxxhdpi/ic_launcher_background.png
-  manager/src/main/res/mipmap-xxxhdpi/ic_launcher_foreground.png
-  ```
-
-* For the project as a whole, it is not free.
-You are **FORBIDDEN** to distribute the apk compiled by **you**
-(including modified, e.g., rename app name "Shizuku" to something else)
-to any store (IBNLT Google Play Store, F-Droid, Amazon Appstore etc.).
-
-## 鸣谢
-
-- [RikkaApps/Shizuku](https://github.com/RikkaApps/Shizuku)
-
-- [pixincreate/Shizuku](https://github.com/pixincreate/Shizuku)
-
-- ...
-=======
 All code files in this project are licensed under Apache 2.0
 
 Under Apache 2.0 section 6, specifically:
@@ -147,4 +112,11 @@
 * You are **FORBIDDEN** to distribute the apk that use Shizuku as name
 or use `moe.shizuku.privileged.api` as application id or declare `moe.shizuku.manager.permission.*` permission
 to any store (IBNLT Google Play Store, F-Droid, Amazon Appstore etc.).
->>>>>>> 16d28799
+
+## 鸣谢
+
+- [RikkaApps/Shizuku](https://github.com/RikkaApps/Shizuku)
+
+- [pixincreate/Shizuku](https://github.com/pixincreate/Shizuku)
+
+- ...