--- conflicted
+++ resolved
@@ -109,10 +109,7 @@
 
 * You are **FORBIDDEN** to use `manager/src/main/res/mipmap*/ic_launcher*.png` image files, unless for displaying Shizuku itself.
 
-<<<<<<< HEAD
-* You are **FORBIDDEN** to distribute the apk that use Shizuku as name
-or use `moe.shizuku.privileged.api` as application id or declare `moe.shizuku.manager.permission.*` permission
-to any store (IBNLT Google Play Store, F-Droid, Amazon Appstore etc.).
+* You are **FORBIDDEN** to use `Shizuku` as app name or use `moe.shizuku.privileged.api` as application id or declare `moe.shizuku.manager.permission.*` permission.
 
 ## 鸣谢
 
@@ -120,7 +117,4 @@
 
 - [pixincreate/Shizuku](https://github.com/pixincreate/Shizuku)
 
-- ...
-=======
-* You are **FORBIDDEN** to use `Shizuku` as app name or use `moe.shizuku.privileged.api` as application id or declare `moe.shizuku.manager.permission.*` permission.
->>>>>>> b844bc49
+- ...