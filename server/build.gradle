--- conflicted
+++ resolved
@@ -12,13 +12,8 @@
 }
 
 dependencies {
-<<<<<<< HEAD
     implementation "androidx.annotation:annotation:1.9.1"
-    implementation 'com.google.code.gson:gson:2.13.0'
-=======
-    implementation "androidx.annotation:annotation:1.3.0"
     implementation 'com.google.code.gson:gson:2.13.1'
->>>>>>> 16d28799
     api 'dev.rikka.rikkax.parcelablelist:parcelablelist:2.0.1'
 
     implementation project(':aidl')
