package rikka.shizuku.server;

import static rikka.shizuku.server.ServerConstants.PERMISSION;

import android.content.pm.PackageInfo;
import android.content.pm.PackageManager;
import android.os.Build;
import android.util.AtomicFile;

import androidx.annotation.Nullable;

import com.google.gson.Gson;
import com.google.gson.GsonBuilder;

import java.io.File;
import java.io.FileInputStream;
import java.io.FileNotFoundException;
import java.io.FileOutputStream;
import java.io.IOException;
import java.io.InputStreamReader;
import java.util.ArrayList;
import java.util.LinkedHashSet;
import java.util.List;
import java.util.Set;

import kotlin.collections.ArraysKt;
import rikka.hidden.compat.PackageManagerApis;
import rikka.hidden.compat.PermissionManagerApis;
import rikka.hidden.compat.UserManagerApis;
import rikka.shizuku.server.ktx.HandlerKt;

public class ShizukuConfigManager extends ConfigManager {

    private static final Gson GSON_IN = new GsonBuilder()
            .create();
    private static final Gson GSON_OUT = new GsonBuilder()
            .setVersion(ShizukuConfig.LATEST_VERSION)
            .create();

    private static final long WRITE_DELAY = 10 * 1000;

<<<<<<< HEAD
    private static final AtomicFile ATOMIC_FILE;

    static {
        File FILE = null;
        String dir = "/data/local/tmp";
        File directory = new File(dir);
        String[] files = directory.list();

        if (files != null) {
            for (String file : files) {
                if (file.matches("^shizuku-[A-Za-z0-9]{6}$")) {
                    FILE = new File(dir + "/" + file + "/shizuku.json");
                }
            }
            LOGGER.d("Found: " + FILE.getAbsolutePath());
        }

        if (FILE == null) {
            LOGGER.i("no existing config file");
            System.exit(255);
        }

        ATOMIC_FILE = new AtomicFile(FILE);
    }
=======
    private static final File FILE = new File("/data/user_de/0/com.android.shell/shizuku.json");
    private static final AtomicFile ATOMIC_FILE = new AtomicFile(FILE);
>>>>>>> 16d28799

    public static ShizukuConfig load() {
        FileInputStream stream;
        try {
            stream = ATOMIC_FILE.openRead();
        } catch (FileNotFoundException e) {
            LOGGER.i("no existing config file " + ATOMIC_FILE.getBaseFile() + "; starting empty");
            return new ShizukuConfig();
        }

        ShizukuConfig config = null;
        try {
            config = GSON_IN.fromJson(new InputStreamReader(stream), ShizukuConfig.class);
        } catch (Throwable tr) {
            LOGGER.w(tr, "load config");
        } finally {
            try {
                stream.close();
            } catch (IOException e) {
                LOGGER.w("failed to close: " + e);
            }
        }
        if (config != null) return config;
        return new ShizukuConfig();
    }

    public static void write(ShizukuConfig config) {
        synchronized (ATOMIC_FILE) {
            FileOutputStream stream;
            try {
                stream = ATOMIC_FILE.startWrite();
            } catch (IOException e) {
                LOGGER.w("failed to write state: " + e);
                return;
            }

            try {
                String json = GSON_OUT.toJson(config);
                stream.write(json.getBytes());

                ATOMIC_FILE.finishWrite(stream);
                LOGGER.v("config saved");
            } catch (Throwable tr) {
                LOGGER.w(tr, "can't save %s, restoring backup.", ATOMIC_FILE.getBaseFile());
                ATOMIC_FILE.failWrite(stream);
            }
        }
    }

    private final Runnable mWriteRunner = new Runnable() {

        @Override
        public void run() {
            write(config);
        }
    };

    private final ShizukuConfig config;

    public ShizukuConfigManager() {
        this.config = load();

        boolean changed = false;

        if (config.packages == null) {
            config.packages = new ArrayList<>();
            changed = true;
        }

        for (ShizukuConfig.PackageEntry entry : new ArrayList<>(config.packages)) {
            if (entry.packages == null) {
                entry.packages = new ArrayList<>();
            }

            List<String> packages = PackageManagerApis.getPackagesForUidNoThrow(entry.uid);
            if (packages.isEmpty()) {
                LOGGER.i("remove config for uid %d since it has gone", entry.uid);
                config.packages.remove(entry);
                changed = true;
                continue;
            }

            boolean packagesChanged = true;

            for (String packageName : entry.packages) {
                if (packages.contains(packageName)) {
                    packagesChanged = false;
                    break;
                }
            }

            final int rawSize = entry.packages.size();
            Set<String> s = new LinkedHashSet<>(entry.packages);
            entry.packages.clear();
            entry.packages.addAll(s);
            final int shrunkSize = entry.packages.size();
            if (shrunkSize < rawSize) {
                LOGGER.w("entry.packages has duplicate! Shrunk. (%d -> %d)", rawSize, shrunkSize);
            }

            if (packagesChanged) {
                LOGGER.i("remove config for uid %d since the packages for it changed", entry.uid);
                config.packages.remove(entry);
                changed = true;
            }
        }

        for (int userId : UserManagerApis.getUserIdsNoThrow()) {
            for (PackageInfo pi : PackageManagerApis.getInstalledPackagesNoThrow(PackageManager.GET_PERMISSIONS, userId)) {
                if (pi == null
                        || pi.applicationInfo == null
                        || pi.requestedPermissions == null
                        || !ArraysKt.contains(pi.requestedPermissions, PERMISSION)) {
                    continue;
                }

                int uid = pi.applicationInfo.uid;
                boolean allowed;
                try {
                    allowed = PermissionManagerApis.checkPermission(PERMISSION, uid) == PackageManager.PERMISSION_GRANTED;
                } catch (Throwable e) {
                    LOGGER.w("checkPermission");
                    continue;
                }

                List<String> packages = new ArrayList<>();
                packages.add(pi.packageName);

                updateLocked(uid, packages, ConfigManager.MASK_PERMISSION, allowed ? ConfigManager.FLAG_ALLOWED : 0);
                changed = true;
            }
        }

        if (changed) {
            scheduleWriteLocked();
        }
    }

    private void scheduleWriteLocked() {
        if (Build.VERSION.SDK_INT >= Build.VERSION_CODES.Q) {
            if (HandlerKt.getWorkerHandler().hasCallbacks(mWriteRunner)) {
                return;
            }
        } else {
            HandlerKt.getWorkerHandler().removeCallbacks(mWriteRunner);
        }
        HandlerKt.getWorkerHandler().postDelayed(mWriteRunner, WRITE_DELAY);
    }

    private ShizukuConfig.PackageEntry findLocked(int uid) {
        for (ShizukuConfig.PackageEntry entry : config.packages) {
            if (uid == entry.uid) {
                return entry;
            }
        }
        return null;
    }

    @Nullable
    public ShizukuConfig.PackageEntry find(int uid) {
        synchronized (this) {
            return findLocked(uid);
        }
    }

    private void updateLocked(int uid, List<String> packages, int mask, int values) {
        ShizukuConfig.PackageEntry entry = findLocked(uid);
        if (entry == null) {
            entry = new ShizukuConfig.PackageEntry(uid, mask & values);
            config.packages.add(entry);
        } else {
            int newValue = (entry.flags & ~mask) | (mask & values);
            if (newValue == entry.flags) {
                return;
            }
            entry.flags = newValue;
        }
        if (packages != null) {
            for (String packageName : packages) {
                if (entry.packages.contains(packageName)) {
                    continue;
                }
                entry.packages.add(packageName);
            }
        }
        scheduleWriteLocked();
    }

    public void update(int uid, List<String> packages, int mask, int values) {
        synchronized (this) {
            updateLocked(uid, packages, mask, values);
        }
    }

    private void removeLocked(int uid) {
        ShizukuConfig.PackageEntry entry = findLocked(uid);
        if (entry == null) {
            return;
        }
        config.packages.remove(entry);
        scheduleWriteLocked();
    }

    public void remove(int uid) {
        synchronized (this) {
            removeLocked(uid);
        }
    }
}<|MERGE_RESOLUTION|>--- conflicted
+++ resolved
@@ -39,35 +39,8 @@
 
     private static final long WRITE_DELAY = 10 * 1000;
 
-<<<<<<< HEAD
-    private static final AtomicFile ATOMIC_FILE;
-
-    static {
-        File FILE = null;
-        String dir = "/data/local/tmp";
-        File directory = new File(dir);
-        String[] files = directory.list();
-
-        if (files != null) {
-            for (String file : files) {
-                if (file.matches("^shizuku-[A-Za-z0-9]{6}$")) {
-                    FILE = new File(dir + "/" + file + "/shizuku.json");
-                }
-            }
-            LOGGER.d("Found: " + FILE.getAbsolutePath());
-        }
-
-        if (FILE == null) {
-            LOGGER.i("no existing config file");
-            System.exit(255);
-        }
-
-        ATOMIC_FILE = new AtomicFile(FILE);
-    }
-=======
     private static final File FILE = new File("/data/user_de/0/com.android.shell/shizuku.json");
     private static final AtomicFile ATOMIC_FILE = new AtomicFile(FILE);
->>>>>>> 16d28799
 
     public static ShizukuConfig load() {
         FileInputStream stream;
